--- conflicted
+++ resolved
@@ -119,11 +119,7 @@
     for (QString dirname : path) {
 
 #ifdef DEBUG_PLUGIN_SCAN_AND_INSTANTIATE
-<<<<<<< HEAD
-        SVDEBUG << "FeatureExtractionPluginFactory::getPluginIdentifiers: scanning directory " << dirname << endl;
-=======
-        cerr << "FeatureExtractionPluginFactory::getPluginIdentifiers: scanning directory " << *i << endl;
->>>>>>> 52a89b42
+        cerr << "FeatureExtractionPluginFactory::getPluginIdentifiers: scanning directory " << dirname << endl;
 #endif
 
 	QDir pluginDir(dirname, PLUGIN_GLOB,
@@ -200,11 +196,7 @@
     for (QString soname : candidates) {
 
 #ifdef DEBUG_PLUGIN_SCAN_AND_INSTANTIATE
-<<<<<<< HEAD
-        SVDEBUG << "FeatureExtractionPluginFactory::getPluginIdentifiers: trying potential library " << soname << endl;
-=======
             cerr << "FeatureExtractionPluginFactory::getPluginIdentifiers: trying potential library " << soname << endl;
->>>>>>> 52a89b42
 #endif
 
         void *libraryHandle = DLOPEN(soname, RTLD_LAZY | RTLD_LOCAL);
@@ -215,11 +207,7 @@
         }
 
 #ifdef DEBUG_PLUGIN_SCAN_AND_INSTANTIATE
-<<<<<<< HEAD
-        SVDEBUG << "FeatureExtractionPluginFactory::getPluginIdentifiers: It's a library all right, checking for descriptor" << endl;
-=======
             cerr << "FeatureExtractionPluginFactory::getPluginIdentifiers: It's a library all right, checking for descriptor" << endl;
->>>>>>> 52a89b42
 #endif
 
         VampGetPluginDescriptorFunction fn = (VampGetPluginDescriptorFunction)
@@ -234,8 +222,7 @@
         }
 
 #ifdef DEBUG_PLUGIN_SCAN_AND_INSTANTIATE
-<<<<<<< HEAD
-        SVDEBUG << "FeatureExtractionPluginFactory::getPluginIdentifiers: Vamp descriptor found" << endl;
+            cerr << "FeatureExtractionPluginFactory::getPluginIdentifiers: Vamp descriptor found" << endl;
 #endif
 
         const VampPluginDescriptor *descriptor = 0;
@@ -253,39 +240,11 @@
                      << descriptor->identifier << "\" at indices "
                      << known[descriptor->identifier] << " and "
                      << index << endl;
-                cerr << "FeatureExtractionPluginFactory::getPluginIdentifiers: Avoiding this library (obsolete API?)" << endl;
+                    cerr << "FeatureExtractionPluginFactory::getPluginIdentifiers: Avoiding this library (obsolete API?)" << endl;
                 ok = false;
                 break;
             } else {
                 known[descriptor->identifier] = index;
-=======
-            cerr << "FeatureExtractionPluginFactory::getPluginIdentifiers: Vamp descriptor found" << endl;
-#endif
-
-            const VampPluginDescriptor *descriptor = 0;
-            int index = 0;
-
-            std::map<std::string, int> known;
-            bool ok = true;
-
-            while ((descriptor = fn(VAMP_API_VERSION, index))) {
-
-                if (known.find(descriptor->identifier) != known.end()) {
-                    cerr << "WARNING: FeatureExtractionPluginFactory::getPluginIdentifiers: Plugin library "
-                              << soname
-                              << " returns the same plugin identifier \""
-                              << descriptor->identifier << "\" at indices "
-                              << known[descriptor->identifier] << " and "
-                              << index << endl;
-                    cerr << "FeatureExtractionPluginFactory::getPluginIdentifiers: Avoiding this library (obsolete API?)" << endl;
-                    ok = false;
-                    break;
-                } else {
-                    known[descriptor->identifier] = index;
-                }
-
-                ++index;
->>>>>>> 52a89b42
             }
 
             ++index;
@@ -301,11 +260,7 @@
                     ("vamp", soname, descriptor->identifier);
                 rv.push_back(id);
 #ifdef DEBUG_PLUGIN_SCAN_AND_INSTANTIATE
-<<<<<<< HEAD
-                SVDEBUG << "FeatureExtractionPluginFactory::getPluginIdentifiers: Found plugin id " << id << " at index " << index << endl;
-=======
                     cerr << "FeatureExtractionPluginFactory::getPluginIdentifiers: Found plugin id " << id << " at index " << index << endl;
->>>>>>> 52a89b42
 #endif
                 ++index;
             }
@@ -421,13 +376,9 @@
     QString type, soname, label;
     PluginIdentifier::parseIdentifier(identifier, type, soname, label);
     if (type != "vamp") {
-<<<<<<< HEAD
 #ifdef DEBUG_PLUGIN_SCAN_AND_INSTANTIATE
         cerr << "FeatureExtractionPluginFactory::instantiatePlugin: Wrong factory for plugin type " << type << endl;
 #endif
-=======
-	cerr << "FeatureExtractionPluginFactory::instantiatePlugin: Wrong factory for plugin type " << type << endl;
->>>>>>> 52a89b42
 	return 0;
     }
 
