--- conflicted
+++ resolved
@@ -37,12 +37,8 @@
 #include <QFileInfo>
 
 MP3FileReader::MP3FileReader(FileSource source, DecodeMode decodeMode, 
-<<<<<<< HEAD
                              CacheMode mode, int targetRate,
-=======
-                             CacheMode mode, size_t targetRate,
                              bool normalised,
->>>>>>> 586942fc
                              ProgressReporter *reporter) :
     CodedAudioFileReader(mode, targetRate, normalised),
     m_source(source),
