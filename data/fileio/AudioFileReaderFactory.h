/* -*- c-basic-offset: 4 indent-tabs-mode: nil -*-  vi:set ts=8 sts=4 sw=4: */

/*
    Sonic Visualiser
    An audio file viewer and annotation editor.
    Centre for Digital Music, Queen Mary, University of London.
    This file copyright 2006 Chris Cannam.
    
    This program is free software; you can redistribute it and/or
    modify it under the terms of the GNU General Public License as
    published by the Free Software Foundation; either version 2 of the
    License, or (at your option) any later version.  See the file
    COPYING included with this distribution for more information.
*/

#ifndef _AUDIO_FILE_READER_FACTORY_H_
#define _AUDIO_FILE_READER_FACTORY_H_

#include <QString>

#include "FileSource.h"

class AudioFileReader;
class ProgressReporter;

class AudioFileReaderFactory
{
public:
    /**
     * Return the file extensions that we have audio file readers for,
     * in a format suitable for use with QFileDialog.  For example,
     * "*.wav *.aiff *.ogg".
     */
    static QString getKnownExtensions();

    /**
     * Return an audio file reader initialised to the file at the
     * given path, or NULL if no suitable reader for this path is
     * available or the file cannot be opened.
     *
     * If targetRate is non-zero, the file will be resampled to that
     * rate (transparently).  You can query reader->getNativeRate()
     * if you want to find out whether the file is being resampled
     * or not.
     *
     * If normalised is true, the file data will be normalised to
     * abs(max) == 1.0. Otherwise the file will not be normalised.
     *
     * If a ProgressReporter is provided, it will be updated with
     * progress status.  Caller retains ownership of the reporter
     * object.
     *
     * Caller owns the returned object and must delete it after use.
     */
    static AudioFileReader *createReader(FileSource source,
<<<<<<< HEAD
                                         int targetRate = 0,
=======
                                         size_t targetRate = 0,
                                         bool normalised = false,
>>>>>>> 586942fc
                                         ProgressReporter *reporter = 0);

    /**
     * Return an audio file reader initialised to the file at the
     * given path, or NULL if no suitable reader for this path is
     * available or the file cannot be opened.  If the reader supports
     * threaded decoding, it will be used and the file decoded in a
     * background thread.
     *
     * If targetRate is non-zero, the file will be resampled to that
     * rate (transparently).  You can query reader->getNativeRate()
     * if you want to find out whether the file is being resampled
     * or not.
     *
     * If normalised is true, the file data will be normalised to
     * abs(max) == 1.0. Otherwise the file will not be normalised.
     *
     * If a ProgressReporter is provided, it will be updated with
     * progress status.  This will only be meaningful if threading
     * mode is not used because the file reader in use does not
     * support it; otherwise progress as reported will jump straight
     * to 100% before threading mode takes over.  Caller retains
     * ownership of the reporter object.
     *
     * Caller owns the returned object and must delete it after use.
     */
    static AudioFileReader *createThreadingReader(FileSource source,
<<<<<<< HEAD
                                                  int targetRate = 0,
=======
                                                  size_t targetRate = 0,
                                                  bool normalised = false,
>>>>>>> 586942fc
                                                  ProgressReporter *reporter = 0);

protected:
    static AudioFileReader *create(FileSource source,
<<<<<<< HEAD
                                   int targetRate,
=======
                                   size_t targetRate,
                                   bool normalised,
>>>>>>> 586942fc
                                   bool threading,
                                   ProgressReporter *reporter);
};

#endif
<|MERGE_RESOLUTION|>--- conflicted
+++ resolved
@@ -53,12 +53,8 @@
      * Caller owns the returned object and must delete it after use.
      */
     static AudioFileReader *createReader(FileSource source,
-<<<<<<< HEAD
                                          int targetRate = 0,
-=======
-                                         size_t targetRate = 0,
                                          bool normalised = false,
->>>>>>> 586942fc
                                          ProgressReporter *reporter = 0);
 
     /**
@@ -86,22 +82,14 @@
      * Caller owns the returned object and must delete it after use.
      */
     static AudioFileReader *createThreadingReader(FileSource source,
-<<<<<<< HEAD
                                                   int targetRate = 0,
-=======
-                                                  size_t targetRate = 0,
                                                   bool normalised = false,
->>>>>>> 586942fc
                                                   ProgressReporter *reporter = 0);
 
 protected:
     static AudioFileReader *create(FileSource source,
-<<<<<<< HEAD
                                    int targetRate,
-=======
-                                   size_t targetRate,
                                    bool normalised,
->>>>>>> 586942fc
                                    bool threading,
                                    ProgressReporter *reporter);
 };
