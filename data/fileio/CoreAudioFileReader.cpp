--- conflicted
+++ resolved
@@ -59,12 +59,8 @@
 CoreAudioFileReader::CoreAudioFileReader(FileSource source,
                                          DecodeMode decodeMode,
                                          CacheMode mode,
-<<<<<<< HEAD
                                          int targetRate,
-=======
-                                         size_t targetRate,
                                          bool normalised,
->>>>>>> 586942fc
                                          ProgressReporter *reporter) :
     CodedAudioFileReader(mode, targetRate, normalised),
     m_source(source),
