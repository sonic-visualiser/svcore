--- conflicted
+++ resolved
@@ -20,10 +20,7 @@
 
 #include <QFile>
 #include <QString>
-<<<<<<< HEAD
-=======
 #include <QRegularExpression>
->>>>>>> b6daf4f6
 #include <QStringList>
 #include <QTextStream>
 
