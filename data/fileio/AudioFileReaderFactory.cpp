--- conflicted
+++ resolved
@@ -143,15 +143,10 @@
              (cacheMode == CodedAudioFileReader::CacheInMemory) ||
              (targetRate != 0 && fileRate != targetRate))) {
 
-<<<<<<< HEAD
-            SVDEBUG << "AudioFileReaderFactory::createReader: WAV file rate: " << reader->getSampleRate() << ", normalised " << normalised << ", seekable " << reader->isQuicklySeekable() << ", in memory " << (cacheMode == CodedAudioFileReader::CacheInMemory) << ", creating decoding reader" << endl;
-
-=======
 #ifdef DEBUG_AUDIO_FILE_READER_FACTORY
-            cerr << "AudioFileReaderFactory::createReader: WAV file rate: " << reader->getSampleRate() << ", normalised " << normalised << ", seekable " << reader->isQuicklySeekable() << ", creating decoding reader" << endl;
+            cerr << "AudioFileReaderFactory::createReader: WAV file rate: " << reader->getSampleRate() << ", normalised " << normalised << ", seekable " << reader->isQuicklySeekable() << ", in memory " << (cacheMode == CodedAudioFileReader::CacheInMemory) << ", creating decoding reader" << endl;
 #endif
             
->>>>>>> fb42a552
             delete reader;
             reader = new DecodingWavFileReader
                 (source,
@@ -219,13 +214,9 @@
          (cacheMode == CodedAudioFileReader::CacheInMemory) ||
          (targetRate != 0 && fileRate != targetRate))) {
 
-<<<<<<< HEAD
-        SVDEBUG << "AudioFileReaderFactory::createReader: WAV file rate: " << reader->getSampleRate() << ", normalised " << normalised << ", seekable " << reader->isQuicklySeekable() << ", in memory " << (cacheMode == CodedAudioFileReader::CacheInMemory) << ", creating decoding reader" << endl;
-=======
 #ifdef DEBUG_AUDIO_FILE_READER_FACTORY
-            cerr << "AudioFileReaderFactory::createReader: WAV file rate: " << reader->getSampleRate() << ", normalised " << normalised << ", seekable " << reader->isQuicklySeekable() << ", creating decoding reader" << endl;
-#endif
->>>>>>> fb42a552
+        cerr << "AudioFileReaderFactory::createReader: WAV file rate: " << reader->getSampleRate() << ", normalised " << normalised << ", seekable " << reader->isQuicklySeekable() << ", in memory " << (cacheMode == CodedAudioFileReader::CacheInMemory) << ", creating decoding reader" << endl;
+#endif
 
         delete reader;
         reader = new DecodingWavFileReader
@@ -272,33 +263,12 @@
     }
 #endif
 
-<<<<<<< HEAD
     if (!reader) {
         cerr << "AudioFileReaderFactory::Failed to create a reader for "
              << "url \"" << source.getLocation()
              << "\" (content type \""
              << source.getContentType() << "\")" << endl;
         return nullptr;
-=======
-    if (reader) {
-        if (reader->isOK()) {
-#ifdef DEBUG_AUDIO_FILE_READER_FACTORY
-            cerr << "AudioFileReaderFactory: Reader is OK" << endl;
-#endif
-            return reader;
-        }
-        cerr << "AudioFileReaderFactory: Preferred reader for "
-                  << "url \"" << source.getLocation()
-                  << "\" (content type \""
-                  << source.getContentType() << "\") failed";
-
-        if (reader->getError() != "") {
-            cerr << ": \"" << reader->getError() << "\"";
-        }
-        cerr << endl;
-        delete reader;
-        reader = 0;
->>>>>>> fb42a552
     }
     
     return reader;
