--- conflicted
+++ resolved
@@ -22,20 +22,12 @@
 #include <QFileInfo>
 
 DecodingWavFileReader::DecodingWavFileReader(FileSource source,
-<<<<<<< HEAD
-						 ResampleMode resampleMode,
-						 CacheMode mode,
-						 int targetRate,
-                                                 ProgressReporter *reporter) :
-    CodedAudioFileReader(mode, targetRate),
-=======
                                              ResampleMode resampleMode,
                                              CacheMode mode,
-                                             size_t targetRate,
+                                             int targetRate,
                                              bool normalised,
                                              ProgressReporter *reporter) :
     CodedAudioFileReader(mode, targetRate, normalised),
->>>>>>> 5e8a0b0b
     m_source(source),
     m_path(source.getLocalFilename()),
     m_cancelled(false),
