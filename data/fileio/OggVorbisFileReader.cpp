--- conflicted
+++ resolved
@@ -34,12 +34,8 @@
 OggVorbisFileReader::OggVorbisFileReader(FileSource source,
                                          DecodeMode decodeMode,
                                          CacheMode mode,
-<<<<<<< HEAD
                                          int targetRate,
-=======
-                                         size_t targetRate,
                                          bool normalised,
->>>>>>> 5e8a0b0b
                                          ProgressReporter *reporter) :
     CodedAudioFileReader(mode, targetRate, normalised),
     m_source(source),
