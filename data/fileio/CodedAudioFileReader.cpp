/* -*- c-basic-offset: 4 indent-tabs-mode: nil -*-  vi:set ts=8 sts=4 sw=4: */

/*
    Sonic Visualiser
    An audio file viewer and annotation editor.
    Centre for Digital Music, Queen Mary, University of London.
    This file copyright 2006-2007 Chris Cannam and QMUL.
    
    This program is free software; you can redistribute it and/or
    modify it under the terms of the GNU General Public License as
    published by the Free Software Foundation; either version 2 of the
    License, or (at your option) any later version.  See the file
    COPYING included with this distribution for more information.
*/

#include "CodedAudioFileReader.h"

#include "WavFileReader.h"
#include "base/TempDirectory.h"
#include "base/Exceptions.h"
#include "base/Profiler.h"
#include "base/Serialiser.h"
#include "base/Resampler.h"

#include <stdint.h>
#include <iostream>
#include <QDir>
#include <QMutexLocker>

CodedAudioFileReader::CodedAudioFileReader(CacheMode cacheMode,
<<<<<<< HEAD
                                           int targetRate) :
=======
                                           size_t targetRate,
                                           bool normalised) :
>>>>>>> 5e8a0b0b
    m_cacheMode(cacheMode),
    m_initialised(false),
    m_serialiser(0),
    m_fileRate(0),
    m_cacheFileWritePtr(0),
    m_cacheFileReader(0),
    m_cacheWriteBuffer(0),
    m_cacheWriteBufferIndex(0),
    m_cacheWriteBufferSize(16384),
    m_resampler(0),
    m_resampleBuffer(0),
    m_fileFrameCount(0),
    m_normalised(normalised),
    m_max(0.f),
    m_gain(1.f)
{
    SVDEBUG << "CodedAudioFileReader::CodedAudioFileReader: rate " << targetRate << ", normalised = " << normalised << endl;

    m_frameCount = 0;
    m_sampleRate = targetRate;
}

CodedAudioFileReader::~CodedAudioFileReader()
{
    QMutexLocker locker(&m_cacheMutex);

    endSerialised();

    if (m_cacheFileWritePtr) sf_close(m_cacheFileWritePtr);

    SVDEBUG << "CodedAudioFileReader::~CodedAudioFileReader: deleting cache file reader" << endl;

    delete m_cacheFileReader;
    delete[] m_cacheWriteBuffer;

    if (m_cacheFileName != "") {
        if (!QFile(m_cacheFileName).remove()) {
            cerr << "WARNING: CodedAudioFileReader::~CodedAudioFileReader: Failed to delete cache file \"" << m_cacheFileName << "\"" << endl;
        }
    }

    delete m_resampler;
    delete[] m_resampleBuffer;
}

void
CodedAudioFileReader::startSerialised(QString id)
{
    SVDEBUG << "CodedAudioFileReader::startSerialised(" << id << ")" << endl;

    delete m_serialiser;
    m_serialiser = new Serialiser(id);
}

void
CodedAudioFileReader::endSerialised()
{
    SVDEBUG << "CodedAudioFileReader(" << this << ")::endSerialised: id = " << (m_serialiser ? m_serialiser->getId() : "(none)") << endl;

    delete m_serialiser;
    m_serialiser = 0;
}

void
CodedAudioFileReader::initialiseDecodeCache()
{
    QMutexLocker locker(&m_cacheMutex);

    SVDEBUG << "CodedAudioFileReader::initialiseDecodeCache: file rate = " << m_fileRate << endl;

    if (m_fileRate == 0) {
        cerr << "CodedAudioFileReader::initialiseDecodeCache: ERROR: File sample rate unknown (bug in subclass implementation?)" << endl;
        throw FileOperationFailed("(coded file)", "File sample rate unknown (bug in subclass implementation?)");
    }
    if (m_sampleRate == 0) {
        m_sampleRate = m_fileRate;
        SVDEBUG << "CodedAudioFileReader::initialiseDecodeCache: rate (from file) = " << m_fileRate << endl;
    }
    if (m_fileRate != m_sampleRate) {
        SVDEBUG << "CodedAudioFileReader: resampling " << m_fileRate << " -> " <<  m_sampleRate << endl;
        m_resampler = new Resampler(Resampler::FastestTolerable,
                                    m_channelCount,
                                    m_cacheWriteBufferSize);
        float ratio = float(m_sampleRate) / float(m_fileRate);
        m_resampleBuffer = new float
            [lrintf(ceilf(m_cacheWriteBufferSize * m_channelCount * ratio + 1))];
    }

    m_cacheWriteBuffer = new float[m_cacheWriteBufferSize * m_channelCount];
    m_cacheWriteBufferIndex = 0;

    if (m_cacheMode == CacheInTemporaryFile) {

        try {
            QDir dir(TempDirectory::getInstance()->getPath());
            m_cacheFileName = dir.filePath(QString("decoded_%1.wav")
                                           .arg((intptr_t)this));

            SF_INFO fileInfo;
            fileInfo.samplerate = m_sampleRate;
            fileInfo.channels = m_channelCount;

            // No point in writing 24-bit or float; generally this
            // class is used for decoding files that have come from a
            // 16 bit source or that decode to only 16 bits anyway.
            fileInfo.format = SF_FORMAT_WAV | SF_FORMAT_PCM_16;
    
            m_cacheFileWritePtr = sf_open(m_cacheFileName.toLocal8Bit(),
                                          SFM_WRITE, &fileInfo);

            if (m_cacheFileWritePtr) {

                // Ideally we would do this now only if we were in a
                // threaded mode -- creating the reader later if we're
                // not threaded -- but we don't have access to that
                // information here

                m_cacheFileReader = new WavFileReader(m_cacheFileName);

                if (!m_cacheFileReader->isOK()) {
                    cerr << "ERROR: CodedAudioFileReader::initialiseDecodeCache: Failed to construct WAV file reader for temporary file: " << m_cacheFileReader->getError() << endl;
                    delete m_cacheFileReader;
                    m_cacheFileReader = 0;
                    m_cacheMode = CacheInMemory;
                    sf_close(m_cacheFileWritePtr);
                }

            } else {
                cerr << "CodedAudioFileReader::initialiseDecodeCache: failed to open cache file \"" << m_cacheFileName << "\" (" << m_channelCount << " channels, sample rate " << m_sampleRate << " for writing, falling back to in-memory cache" << endl;
                m_cacheMode = CacheInMemory;
            }

        } catch (DirectoryCreationFailed f) {
            cerr << "CodedAudioFileReader::initialiseDecodeCache: failed to create temporary directory! Falling back to in-memory cache" << endl;
            m_cacheMode = CacheInMemory;
        }
    }

    if (m_cacheMode == CacheInMemory) {
        m_data.clear();
    }

    m_initialised = true;
}

void
CodedAudioFileReader::addSamplesToDecodeCache(float **samples, int nframes)
{
    QMutexLocker locker(&m_cacheMutex);

    if (!m_initialised) return;

    for (int i = 0; i < nframes; ++i) {
        
        for (int c = 0; c < m_channelCount; ++c) {

            float sample = samples[c][i];
        
            m_cacheWriteBuffer[m_cacheWriteBufferIndex++] = sample;

            if (m_cacheWriteBufferIndex ==
                m_cacheWriteBufferSize * m_channelCount) {

                pushBuffer(m_cacheWriteBuffer, m_cacheWriteBufferSize, false);
                m_cacheWriteBufferIndex = 0;
            }

            if (m_cacheWriteBufferIndex % 10240 == 0 &&
                m_cacheFileReader) {
                m_cacheFileReader->updateFrameCount();
            }
        }
    }
}

void
CodedAudioFileReader::addSamplesToDecodeCache(float *samples, int nframes)
{
    QMutexLocker locker(&m_cacheMutex);

    if (!m_initialised) return;

    for (int i = 0; i < nframes; ++i) {
        
        for (int c = 0; c < m_channelCount; ++c) {

            float sample = samples[i * m_channelCount + c];
        
            m_cacheWriteBuffer[m_cacheWriteBufferIndex++] = sample;

            if (m_cacheWriteBufferIndex ==
                m_cacheWriteBufferSize * m_channelCount) {

                pushBuffer(m_cacheWriteBuffer, m_cacheWriteBufferSize, false);
                m_cacheWriteBufferIndex = 0;
            }

            if (m_cacheWriteBufferIndex % 10240 == 0 &&
                m_cacheFileReader) {
                m_cacheFileReader->updateFrameCount();
            }
        }
    }
}

void
CodedAudioFileReader::addSamplesToDecodeCache(const SampleBlock &samples)
{
    QMutexLocker locker(&m_cacheMutex);

    if (!m_initialised) return;

    for (int i = 0; i < (int)samples.size(); ++i) {

        float sample = samples[i];
        
        m_cacheWriteBuffer[m_cacheWriteBufferIndex++] = sample;

        if (m_cacheWriteBufferIndex ==
            m_cacheWriteBufferSize * m_channelCount) {

            pushBuffer(m_cacheWriteBuffer, m_cacheWriteBufferSize, false);
            m_cacheWriteBufferIndex = 0;
        }

        if (m_cacheWriteBufferIndex % 10240 == 0 &&
            m_cacheFileReader) {
            m_cacheFileReader->updateFrameCount();
        }
    }
}

void
CodedAudioFileReader::finishDecodeCache()
{
    QMutexLocker locker(&m_cacheMutex);

    Profiler profiler("CodedAudioFileReader::finishDecodeCache", true);

    if (!m_initialised) {
        cerr << "WARNING: CodedAudioFileReader::finishDecodeCache: Cache was never initialised!" << endl;
        return;
    }

    pushBuffer(m_cacheWriteBuffer,
               m_cacheWriteBufferIndex / m_channelCount,
               true);

    delete[] m_cacheWriteBuffer;
    m_cacheWriteBuffer = 0;

    delete[] m_resampleBuffer;
    m_resampleBuffer = 0;

    delete m_resampler;
    m_resampler = 0;

    if (m_cacheMode == CacheInTemporaryFile) {
        sf_close(m_cacheFileWritePtr);
        m_cacheFileWritePtr = 0;
        if (m_cacheFileReader) m_cacheFileReader->updateFrameCount();
    }
}

void
CodedAudioFileReader::pushBuffer(float *buffer, int sz, bool final)
{
    m_fileFrameCount += sz;

    float ratio = 1.f;
    if (m_resampler && m_fileRate != 0) {
        ratio = float(m_sampleRate) / float(m_fileRate);
    }
        
    if (ratio != 1.f) {
        pushBufferResampling(buffer, sz, ratio, final);
    } else {
        pushBufferNonResampling(buffer, sz);
    }
}

void
CodedAudioFileReader::pushBufferNonResampling(float *buffer, int sz)
{
<<<<<<< HEAD
    float max = 1.0;
    int count = sz * m_channelCount;

    for (int i = 0; i < count; ++i) {
        if (buffer[i] >  max) buffer[i] =  max;
    }
    for (int i = 0; i < count; ++i) {
        if (buffer[i] < -max) buffer[i] = -max;
=======
    float clip = 1.0;
    size_t count = sz * m_channelCount;

    if (m_normalised) {
        for (size_t i = 0; i < count; ++i) {
            float v = fabsf(buffer[i]);
            if (v > m_max) {
                m_max = v;
                m_gain = 1.f / m_max;
            }
        }
    } else {
        for (size_t i = 0; i < count; ++i) {
            if (buffer[i] >  clip) buffer[i] =  clip;
        }
        for (size_t i = 0; i < count; ++i) {
            if (buffer[i] < -clip) buffer[i] = -clip;
        }
>>>>>>> 5e8a0b0b
    }

    m_frameCount += sz;

    switch (m_cacheMode) {

    case CacheInTemporaryFile:
        if (sf_writef_float(m_cacheFileWritePtr, buffer, sz) < (int)sz) {
            sf_close(m_cacheFileWritePtr);
            m_cacheFileWritePtr = 0;
            throw InsufficientDiscSpace(TempDirectory::getInstance()->getPath());
        }
        break;

    case CacheInMemory:
        m_dataLock.lockForWrite();
        for (int s = 0; s < count; ++s) {
            m_data.push_back(buffer[s]);
        }
	MUNLOCK_SAMPLEBLOCK(m_data);
        m_dataLock.unlock();
        break;
    }
}

void
CodedAudioFileReader::pushBufferResampling(float *buffer, int sz,
                                           float ratio, bool final)
{
    SVDEBUG << "pushBufferResampling: ratio = " << ratio << ", sz = " << sz << ", final = " << final << endl;

    if (sz > 0) {

        int out = m_resampler->resampleInterleaved
            (buffer,
             m_resampleBuffer,
             sz,
             ratio,
             false);

        pushBufferNonResampling(m_resampleBuffer, out);
    }

    if (final) {

        int padFrames = 1;
        if (m_frameCount / ratio < m_fileFrameCount) {
            padFrames = m_fileFrameCount - (m_frameCount / ratio) + 1;
        }

        int padSamples = padFrames * m_channelCount;

        SVDEBUG << "frameCount = " << m_frameCount << ", equivFileFrames = " << m_frameCount / ratio << ", m_fileFrameCount = " << m_fileFrameCount << ", padFrames= " << padFrames << ", padSamples = " << padSamples << endl;

        float *padding = new float[padSamples];
        for (int i = 0; i < padSamples; ++i) padding[i] = 0.f;

        int out = m_resampler->resampleInterleaved
            (padding,
             m_resampleBuffer,
             padFrames,
             ratio,
             true);

        if (int(m_frameCount + out) > int(m_fileFrameCount * ratio)) {
            out = int(m_fileFrameCount * ratio) - int(m_frameCount);
        }

        pushBufferNonResampling(m_resampleBuffer, out);
        delete[] padding;
    }
}

void
CodedAudioFileReader::getInterleavedFrames(int start, int count,
                                           SampleBlock &frames) const
{
    // Lock is only required in CacheInMemory mode (the cache file
    // reader is expected to be thread safe and manage its own
    // locking)

    if (!m_initialised) {
        SVDEBUG << "CodedAudioFileReader::getInterleavedFrames: not initialised" << endl;
        return;
    }

    switch (m_cacheMode) {

    case CacheInTemporaryFile:
        if (m_cacheFileReader) {
            m_cacheFileReader->getInterleavedFrames(start, count, frames);
        }
        break;

    case CacheInMemory:
    {
        frames.clear();
        if (!isOK()) return;
        if (count == 0) return;
        frames.reserve(count * m_channelCount);

        int idx = start * m_channelCount;
        int i = 0;

        m_dataLock.lockForRead();
        while (i < count * m_channelCount && idx < (int)m_data.size()) {
            frames.push_back(m_data[idx]);
            ++idx;
        }
        m_dataLock.unlock();
    }
    }

    if (m_normalised) {
        for (int i = 0; i < (int)(count * m_channelCount); ++i) {
            frames[i] *= m_gain;
        }
    }
}
<|MERGE_RESOLUTION|>--- conflicted
+++ resolved
@@ -28,12 +28,8 @@
 #include <QMutexLocker>
 
 CodedAudioFileReader::CodedAudioFileReader(CacheMode cacheMode,
-<<<<<<< HEAD
-                                           int targetRate) :
-=======
-                                           size_t targetRate,
+                                           int targetRate,
                                            bool normalised) :
->>>>>>> 5e8a0b0b
     m_cacheMode(cacheMode),
     m_initialised(false),
     m_serialiser(0),
@@ -318,21 +314,11 @@
 void
 CodedAudioFileReader::pushBufferNonResampling(float *buffer, int sz)
 {
-<<<<<<< HEAD
-    float max = 1.0;
+    float clip = 1.0;
     int count = sz * m_channelCount;
 
-    for (int i = 0; i < count; ++i) {
-        if (buffer[i] >  max) buffer[i] =  max;
-    }
-    for (int i = 0; i < count; ++i) {
-        if (buffer[i] < -max) buffer[i] = -max;
-=======
-    float clip = 1.0;
-    size_t count = sz * m_channelCount;
-
     if (m_normalised) {
-        for (size_t i = 0; i < count; ++i) {
+        for (int i = 0; i < count; ++i) {
             float v = fabsf(buffer[i]);
             if (v > m_max) {
                 m_max = v;
@@ -340,13 +326,12 @@
             }
         }
     } else {
-        for (size_t i = 0; i < count; ++i) {
+        for (int i = 0; i < count; ++i) {
             if (buffer[i] >  clip) buffer[i] =  clip;
         }
-        for (size_t i = 0; i < count; ++i) {
+        for (int i = 0; i < count; ++i) {
             if (buffer[i] < -clip) buffer[i] = -clip;
         }
->>>>>>> 5e8a0b0b
     }
 
     m_frameCount += sz;
