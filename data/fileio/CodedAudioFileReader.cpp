--- conflicted
+++ resolved
@@ -446,12 +446,12 @@
 
     case CacheInMemory:
     {
-<<<<<<< HEAD
         if (!isOK()) return {};
         if (count == 0) return {};
 
         sv_frame_t ix0 = start * m_channelCount;
         sv_frame_t ix1 = ix0 + (count * m_channelCount);
+
 
         // This lock used to be a QReadWriteLock, but it appears that
         // its lock mechanism is significantly slower than QMutex so
@@ -462,24 +462,6 @@
         if (ix1 > n) ix1 = n;
         frames = vector<float>(m_data.begin() + ix0, m_data.begin() + ix1);
         m_dataLock.unlock();
-=======
-        if (!isOK()) return SampleBlock();
-        if (count == 0) return SampleBlock();
-
-        sv_frame_t idx = start * m_channelCount;
-        sv_frame_t i = 0;
-        sv_frame_t n = count * m_channelCount;
-
-        frames.resize(size_t(n));
-
-        m_dataLock.lockForRead();
-        while (i < n && in_range_for(m_data, idx)) {
-            frames[size_t(i++)] = m_data[size_t(idx++)];
-        }
-        m_dataLock.unlock();
-
-        frames.resize(size_t(i));
->>>>>>> 14ca1961
     }
     }
 
