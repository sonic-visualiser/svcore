--- conflicted
+++ resolved
@@ -42,12 +42,8 @@
     OggVorbisFileReader(FileSource source,
                         DecodeMode decodeMode,
                         CacheMode cacheMode,
-<<<<<<< HEAD
                         int targetRate = 0,
-=======
-                        size_t targetRate = 0,
                         bool normalised = false,
->>>>>>> 586942fc
                         ProgressReporter *reporter = 0);
     virtual ~OggVorbisFileReader();
 
