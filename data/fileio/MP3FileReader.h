/* -*- c-basic-offset: 4 indent-tabs-mode: nil -*-  vi:set ts=8 sts=4 sw=4: */

/*
    Sonic Visualiser
    An audio file viewer and annotation editor.
    Centre for Digital Music, Queen Mary, University of London.
    This file copyright 2006 Chris Cannam.
    
    This program is free software; you can redistribute it and/or
    modify it under the terms of the GNU General Public License as
    published by the Free Software Foundation; either version 2 of the
    License, or (at your option) any later version.  See the file
    COPYING included with this distribution for more information.
*/

#ifndef _MP3_FILE_READER_H_
#define _MP3_FILE_READER_H_

#ifdef HAVE_MAD

#include "CodedAudioFileReader.h"

#include "base/Thread.h"
#include <mad.h>

#include <set>

class ProgressReporter;

class MP3FileReader : public CodedAudioFileReader
{
    Q_OBJECT

public:
    enum DecodeMode {
        DecodeAtOnce, // decode the file on construction, with progress
        DecodeThreaded // decode in a background thread after construction
    };

    MP3FileReader(FileSource source,
                  DecodeMode decodeMode,
                  CacheMode cacheMode,
<<<<<<< HEAD
                  int targetRate = 0,
=======
                  size_t targetRate = 0,
                  bool normalised = false,
>>>>>>> 586942fc
                  ProgressReporter *reporter = 0);
    virtual ~MP3FileReader();

    virtual QString getError() const { return m_error; }

    virtual QString getLocation() const { return m_source.getLocation(); }
    virtual QString getTitle() const { return m_title; }
    virtual QString getMaker() const { return m_maker; }
    virtual TagMap getTags() const { return m_tags; }
    
    static void getSupportedExtensions(std::set<QString> &extensions);
    static bool supportsExtension(QString ext);
    static bool supportsContentType(QString type);
    static bool supports(FileSource &source);

    virtual int getDecodeCompletion() const { return m_completion; }

    virtual bool isUpdating() const {
        return m_decodeThread && m_decodeThread->isRunning();
    }

public slots:
    void cancelled();

protected:
    FileSource m_source;
    QString m_path;
    QString m_error;
    QString m_title;
    QString m_maker;
    TagMap m_tags;
    int m_fileSize;
    double m_bitrateNum;
    int m_bitrateDenom;
    int m_completion;
    bool m_done;

    unsigned char *m_filebuffer;
    float **m_samplebuffer;
    int m_samplebuffersize;

    ProgressReporter *m_reporter;
    bool m_cancelled;

    struct DecoderData
    {
	unsigned char const *start;
	unsigned long length;
	MP3FileReader *reader;
    };

    bool decode(void *mm, int sz);
    enum mad_flow accept(struct mad_header const *, struct mad_pcm *);

    static enum mad_flow input(void *, struct mad_stream *);
    static enum mad_flow output(void *, struct mad_header const *, struct mad_pcm *);
    static enum mad_flow error(void *, struct mad_stream *, struct mad_frame *);

    class DecodeThread : public Thread
    {
    public:
        DecodeThread(MP3FileReader *reader) : m_reader(reader) { }
        virtual void run();

    protected:
        MP3FileReader *m_reader;
    };

    DecodeThread *m_decodeThread;

    void loadTags();
    QString loadTag(void *vtag, const char *name);
};

#endif

#endif<|MERGE_RESOLUTION|>--- conflicted
+++ resolved
@@ -40,12 +40,8 @@
     MP3FileReader(FileSource source,
                   DecodeMode decodeMode,
                   CacheMode cacheMode,
-<<<<<<< HEAD
                   int targetRate = 0,
-=======
-                  size_t targetRate = 0,
                   bool normalised = false,
->>>>>>> 586942fc
                   ProgressReporter *reporter = 0);
     virtual ~MP3FileReader();
 
