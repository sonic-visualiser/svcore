--- conflicted
+++ resolved
@@ -28,13 +28,6 @@
     virtual int getMinCachePower() const { return 6; }
 
     virtual int getNearestBlockSize(int requestedBlockSize,
-<<<<<<< HEAD
-=======
-                                    RoundingDirection dir = RoundNearest)
-        const;
-    
-    virtual int getNearestBlockSize(int requestedBlockSize,
->>>>>>> 2786e281
                                     int &type,
                                     int &power,
                                     RoundingDirection dir = RoundNearest)
