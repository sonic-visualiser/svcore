--- conflicted
+++ resolved
@@ -27,11 +27,6 @@
 public:
     virtual ~WaveFileModel();
 
-<<<<<<< HEAD
-    virtual std::vector<float> getData(int channel, sv_frame_t start, sv_frame_t count) const;
-
-    virtual std::vector<std::vector<float>> getMultiChannelData(int fromchannel, int tochannel, sv_frame_t start, sv_frame_t count) const;
-=======
     virtual sv_frame_t getFrameCount() const = 0;
     virtual int getChannelCount() const = 0;
     virtual sv_samplerate_t getSampleRate() const = 0;
@@ -40,7 +35,6 @@
     virtual QString getTitle() const = 0;
     virtual QString getMaker() const = 0;
     virtual QString getLocation() const = 0;
->>>>>>> 0776411f
 
     virtual sv_frame_t getStartFrame() const = 0;
     virtual sv_frame_t getEndFrame() const = 0;
@@ -48,49 +42,7 @@
     virtual void setStartFrame(sv_frame_t startFrame) = 0;
 
 protected:
-<<<<<<< HEAD
-    void initialize();
-
-    class RangeCacheFillThread : public Thread
-    {
-    public:
-        RangeCacheFillThread(WaveFileModel &model) :
-	    m_model(model), m_fillExtent(0),
-            m_frameCount(model.getFrameCount()) { }
-    
-	sv_frame_t getFillExtent() const { return m_fillExtent; }
-        virtual void run();
-
-    protected:
-        WaveFileModel &m_model;
-	sv_frame_t m_fillExtent;
-        sv_frame_t m_frameCount;
-    };
-         
-    void fillCache();
-
-    FileSource m_source;
-    QString m_path;
-    AudioFileReader *m_reader;
-    bool m_myReader;
-
-    sv_frame_t m_startFrame;
-
-    RangeBlock m_cache[2]; // interleaved at two base resolutions
-    mutable QMutex m_mutex;
-    RangeCacheFillThread *m_fillThread;
-    QTimer *m_updateTimer;
-    sv_frame_t m_lastFillExtent;
-    bool m_exiting;
-    static PowerOfSqrtTwoZoomConstraint m_zoomConstraint;
-
-    mutable std::vector<float> m_directRead;
-    mutable sv_frame_t m_lastDirectReadStart;
-    mutable sv_frame_t m_lastDirectReadCount;
-    mutable QMutex m_directReadMutex;
-=======
     WaveFileModel() { } // only accessible from subclasses
->>>>>>> 0776411f
 };    
 
 #endif