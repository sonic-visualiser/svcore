--- conflicted
+++ resolved
@@ -15,713 +15,6 @@
 
 #include "WaveFileModel.h"
 
-<<<<<<< HEAD
-#include "fileio/AudioFileReader.h"
-#include "fileio/AudioFileReaderFactory.h"
-
-#include "system/System.h"
-
-#include "base/Preferences.h"
-
-#include <QFileInfo>
-#include <QTextStream>
-
-#include <iostream>
-#include <unistd.h>
-#include <cmath>
-#include <sndfile.h>
-
-#include <cassert>
-
-using namespace std;
-
-//#define DEBUG_WAVE_FILE_MODEL 1
-
-PowerOfSqrtTwoZoomConstraint
-WaveFileModel::m_zoomConstraint;
-
-WaveFileModel::WaveFileModel(FileSource source, sv_samplerate_t targetRate) :
-    m_source(source),
-    m_path(source.getLocation()),
-    m_reader(0),
-    m_myReader(true),
-    m_startFrame(0),
-    m_fillThread(0),
-    m_updateTimer(0),
-    m_lastFillExtent(0),
-    m_exiting(false),
-    m_lastDirectReadStart(0),
-    m_lastDirectReadCount(0)
-{
-    m_source.waitForData();
-    if (m_source.isOK()) {
-        bool normalise = Preferences::getInstance()->getNormaliseAudio();
-        m_reader = AudioFileReaderFactory::createThreadingReader
-            (m_source, targetRate, normalise);
-        if (m_reader) {
-            SVDEBUG << "WaveFileModel::WaveFileModel: reader rate: "
-                      << m_reader->getSampleRate() << endl;
-        }
-    }
-    if (m_reader) setObjectName(m_reader->getTitle());
-    if (objectName() == "") setObjectName(QFileInfo(m_path).fileName());
-    if (isOK()) fillCache();
-}
-
-WaveFileModel::WaveFileModel(FileSource source, AudioFileReader *reader) :
-    m_source(source),
-    m_path(source.getLocation()),
-    m_reader(0),
-    m_myReader(false),
-    m_startFrame(0),
-    m_fillThread(0),
-    m_updateTimer(0),
-    m_lastFillExtent(0),
-    m_exiting(false)
-{
-    m_reader = reader;
-    if (m_reader) setObjectName(m_reader->getTitle());
-    if (objectName() == "") setObjectName(QFileInfo(m_path).fileName());
-    fillCache();
-}
-
-WaveFileModel::~WaveFileModel()
-{
-    m_exiting = true;
-    if (m_fillThread) m_fillThread->wait();
-    if (m_myReader) delete m_reader;
-    m_reader = 0;
-}
-
-bool
-WaveFileModel::isOK() const
-{
-    return m_reader && m_reader->isOK();
-}
-
-bool
-WaveFileModel::isReady(int *completion) const
-{
-    bool ready = (isOK() && (m_fillThread == 0));
-    double c = double(m_lastFillExtent) / double(getEndFrame() - getStartFrame());
-    static int prevCompletion = 0;
-    if (completion) {
-        *completion = int(c * 100.0 + 0.01);
-        if (m_reader) {
-            int decodeCompletion = m_reader->getDecodeCompletion();
-            if (decodeCompletion < 90) *completion = decodeCompletion;
-            else *completion = min(*completion, decodeCompletion);
-        }
-        if (*completion != 0 &&
-            *completion != 100 &&
-            prevCompletion != 0 &&
-            prevCompletion > *completion) {
-            // just to avoid completion going backwards
-            *completion = prevCompletion;
-        }
-        prevCompletion = *completion;
-    }
-#ifdef DEBUG_WAVE_FILE_MODEL
-    SVDEBUG << "WaveFileModel::isReady(): ready = " << ready << ", completion = " << (completion ? *completion : -1) << endl;
-#endif
-    return ready;
-}
-
-sv_frame_t
-WaveFileModel::getFrameCount() const
-{
-    if (!m_reader) return 0;
-    return m_reader->getFrameCount();
-}
-
-int
-WaveFileModel::getChannelCount() const
-{
-    if (!m_reader) return 0;
-    return m_reader->getChannelCount();
-}
-
-sv_samplerate_t
-WaveFileModel::getSampleRate() const 
-{
-    if (!m_reader) return 0;
-    return m_reader->getSampleRate();
-}
-
-sv_samplerate_t
-WaveFileModel::getNativeRate() const 
-{
-    if (!m_reader) return 0;
-    sv_samplerate_t rate = m_reader->getNativeRate();
-    if (rate == 0) rate = getSampleRate();
-    return rate;
-}
-
-QString
-WaveFileModel::getTitle() const
-{
-    QString title;
-    if (m_reader) title = m_reader->getTitle();
-    if (title == "") title = objectName();
-    return title;
-}
-
-QString
-WaveFileModel::getMaker() const
-{
-    if (m_reader) return m_reader->getMaker();
-    return "";
-}
-
-QString
-WaveFileModel::getLocation() const
-{
-    if (m_reader) return m_reader->getLocation();
-    return "";
-}
-
-QString
-WaveFileModel::getLocalFilename() const
-{
-    if (m_reader) return m_reader->getLocalFilename();
-    return "";
-}
-    
-vector<float>
-WaveFileModel::getData(int channel, sv_frame_t start, sv_frame_t count) const
-{
-    // Read directly from the file.  This is used for e.g. audio
-    // playback or input to transforms.
-
-#ifdef DEBUG_WAVE_FILE_MODEL
-    cout << "WaveFileModel::getData[" << this << "]: " << channel << ", " << start << ", " << count << ", " << buffer << endl;
-#endif
-
-    int channels = getChannelCount();
-
-    if (channel >= channels) {
-        cerr << "ERROR: WaveFileModel::getData: channel ("
-             << channel << ") >= channel count (" << channels << ")"
-             << endl;
-        return {};
-    }
-
-    if (!m_reader || !m_reader->isOK() || count == 0) {
-        return {};
-    }
-
-    if (start >= m_startFrame) {
-        start -= m_startFrame;
-    } else {
-        if (count <= m_startFrame - start) {
-            return {};
-        } else {
-            count -= (m_startFrame - start);
-            start = 0;
-        }
-    }
-
-    vector<float> interleaved = m_reader->getInterleavedFrames(start, count);
-    if (channels == 1) return interleaved;
-
-    sv_frame_t obtained = interleaved.size() / channels;
-    
-    vector<float> result(obtained, 0.f);
-    
-    if (channel != -1) {
-        // get a single channel
-        for (int i = 0; i < obtained; ++i) {
-            result[i] = interleaved[i * channels + channel];
-        }
-    } else {
-        // channel == -1, mix down all channels
-        for (int c = 0; c < channels; ++c) {
-            for (int i = 0; i < obtained; ++i) {
-                result[i] += interleaved[i * channels + c];
-            }
-        }
-    }
-
-    return result;
-}
-
-vector<vector<float>>
-WaveFileModel::getMultiChannelData(int fromchannel, int tochannel,
-                                   sv_frame_t start, sv_frame_t count) const
-{
-    // Read directly from the file.  This is used for e.g. audio
-    // playback or input to transforms.
-
-#ifdef DEBUG_WAVE_FILE_MODEL
-    cout << "WaveFileModel::getData[" << this << "]: " << fromchannel << "," << tochannel << ", " << start << ", " << count << ", " << buffer << endl;
-#endif
-
-    int channels = getChannelCount();
-
-    if (fromchannel > tochannel) {
-        cerr << "ERROR: WaveFileModel::getData: fromchannel ("
-                  << fromchannel << ") > tochannel (" << tochannel << ")"
-                  << endl;
-        return {};
-    }
-
-    if (tochannel >= channels) {
-        cerr << "ERROR: WaveFileModel::getData: tochannel ("
-                  << tochannel << ") >= channel count (" << channels << ")"
-                  << endl;
-        return {};
-    }
-
-    if (!m_reader || !m_reader->isOK() || count == 0) {
-        return {};
-    }
-
-    int reqchannels = (tochannel - fromchannel) + 1;
-
-    if (start >= m_startFrame) {
-        start -= m_startFrame;
-    } else {
-        if (count <= m_startFrame - start) {
-            return {};
-        } else {
-            count -= (m_startFrame - start);
-            start = 0;
-        }
-    }
-
-    vector<float> interleaved = m_reader->getInterleavedFrames(start, count);
-    if (channels == 1) return { interleaved };
-
-    sv_frame_t obtained = interleaved.size() / channels;
-    vector<vector<float>> result(reqchannels, vector<float>(obtained, 0.f));
-
-    for (int c = fromchannel; c <= tochannel; ++c) {
-        int destc = c - fromchannel;
-        for (int i = 0; i < obtained; ++i) {
-            result[destc][i] = interleaved[i * channels + c];
-        }
-    }
-    
-    return result;
-}
-
-int
-WaveFileModel::getSummaryBlockSize(int desired) const
-{
-    int cacheType = 0;
-    int power = m_zoomConstraint.getMinCachePower();
-    int roundedBlockSize = m_zoomConstraint.getNearestBlockSize
-        (desired, cacheType, power, ZoomConstraint::RoundDown);
-    if (cacheType != 0 && cacheType != 1) {
-        // We will be reading directly from file, so can satisfy any
-        // blocksize requirement
-        return desired;
-    } else {
-        return roundedBlockSize;
-    }
-}    
-
-void
-WaveFileModel::getSummaries(int channel, sv_frame_t start, sv_frame_t count,
-                            RangeBlock &ranges, int &blockSize) const
-{
-    ranges.clear();
-    if (!isOK()) return;
-    ranges.reserve((count / blockSize) + 1);
-
-    if (start > m_startFrame) start -= m_startFrame;
-    else if (count <= m_startFrame - start) return;
-    else {
-        count -= (m_startFrame - start);
-        start = 0;
-    }
-
-    int cacheType = 0;
-    int power = m_zoomConstraint.getMinCachePower();
-    int roundedBlockSize = m_zoomConstraint.getNearestBlockSize
-        (blockSize, cacheType, power, ZoomConstraint::RoundDown);
-
-    int channels = getChannelCount();
-
-    if (cacheType != 0 && cacheType != 1) {
-
-	// We need to read directly from the file.  We haven't got
-	// this cached.  Hope the requested area is small.  This is
-	// not optimal -- we'll end up reading the same frames twice
-	// for stereo files, in two separate calls to this method.
-	// We could fairly trivially handle this for most cases that
-	// matter by putting a single cache in getInterleavedFrames
-	// for short queries.
-
-        m_directReadMutex.lock();
-
-        if (m_lastDirectReadStart != start ||
-            m_lastDirectReadCount != count ||
-            m_directRead.empty()) {
-
-            m_directRead = m_reader->getInterleavedFrames(start, count);
-            m_lastDirectReadStart = start;
-            m_lastDirectReadCount = count;
-        }
-
-	float max = 0.0, min = 0.0, total = 0.0;
-	sv_frame_t i = 0, got = 0;
-
-	while (i < count) {
-
-	    sv_frame_t index = i * channels + channel;
-	    if (index >= (sv_frame_t)m_directRead.size()) break;
-            
-	    float sample = m_directRead[index];
-            if (sample > max || got == 0) max = sample;
-	    if (sample < min || got == 0) min = sample;
-            total += fabsf(sample);
-
-	    ++i;
-            ++got;
-            
-            if (got == blockSize) {
-                ranges.push_back(Range(min, max, total / float(got)));
-                min = max = total = 0.0f;
-                got = 0;
-	    }
-	}
-
-        m_directReadMutex.unlock();
-
-	if (got > 0) {
-            ranges.push_back(Range(min, max, total / float(got)));
-	}
-
-	return;
-
-    } else {
-
-	QMutexLocker locker(&m_mutex);
-    
-	const RangeBlock &cache = m_cache[cacheType];
-
-        blockSize = roundedBlockSize;
-
-	sv_frame_t cacheBlock, div;
-        
-	if (cacheType == 0) {
-	    cacheBlock = (1 << m_zoomConstraint.getMinCachePower());
-            div = (1 << power) / cacheBlock;
-	} else {
-	    cacheBlock = sv_frame_t((1 << m_zoomConstraint.getMinCachePower()) * sqrt(2.) + 0.01);
-            div = sv_frame_t(((1 << power) * sqrt(2.) + 0.01) / double(cacheBlock));
-	}
-
-	sv_frame_t startIndex = start / cacheBlock;
-	sv_frame_t endIndex = (start + count) / cacheBlock;
-
-	float max = 0.0, min = 0.0, total = 0.0;
-	sv_frame_t i = 0, got = 0;
-
-#ifdef DEBUG_WAVE_FILE_MODEL
-	cerr << "blockSize is " << blockSize << ", cacheBlock " << cacheBlock << ", start " << start << ", count " << count << " (frame count " << getFrameCount() << "), power is " << power << ", div is " << div << ", startIndex " << startIndex << ", endIndex " << endIndex << endl;
-#endif
-
-	for (i = 0; i <= endIndex - startIndex; ) {
-        
-	    sv_frame_t index = (i + startIndex) * channels + channel;
-	    if (index >= (sv_frame_t)cache.size()) break;
-            
-            const Range &range = cache[index];
-            if (range.max() > max || got == 0) max = range.max();
-            if (range.min() < min || got == 0) min = range.min();
-            total += range.absmean();
-            
-	    ++i;
-            ++got;
-            
-	    if (got == div) {
-		ranges.push_back(Range(min, max, total / float(got)));
-                min = max = total = 0.0f;
-                got = 0;
-	    }
-	}
-		
-	if (got > 0) {
-            ranges.push_back(Range(min, max, total / float(got)));
-	}
-    }
-
-#ifdef DEBUG_WAVE_FILE_MODEL
-    SVDEBUG << "returning " << ranges.size() << " ranges" << endl;
-#endif
-    return;
-}
-
-WaveFileModel::Range
-WaveFileModel::getSummary(int channel, sv_frame_t start, sv_frame_t count) const
-{
-    Range range;
-    if (!isOK()) return range;
-
-    if (start > m_startFrame) start -= m_startFrame;
-    else if (count <= m_startFrame - start) return range;
-    else {
-        count -= (m_startFrame - start);
-        start = 0;
-    }
-
-    int blockSize;
-    for (blockSize = 1; blockSize <= count; blockSize *= 2);
-    if (blockSize > 1) blockSize /= 2;
-
-    bool first = false;
-
-    sv_frame_t blockStart = (start / blockSize) * blockSize;
-    sv_frame_t blockEnd = ((start + count) / blockSize) * blockSize;
-
-    if (blockStart < start) blockStart += blockSize;
-        
-    if (blockEnd > blockStart) {
-        RangeBlock ranges;
-        getSummaries(channel, blockStart, blockEnd - blockStart, ranges, blockSize);
-        for (int i = 0; i < (int)ranges.size(); ++i) {
-            if (first || ranges[i].min() < range.min()) range.setMin(ranges[i].min());
-            if (first || ranges[i].max() > range.max()) range.setMax(ranges[i].max());
-            if (first || ranges[i].absmean() < range.absmean()) range.setAbsmean(ranges[i].absmean());
-            first = false;
-        }
-    }
-
-    if (blockStart > start) {
-        Range startRange = getSummary(channel, start, blockStart - start);
-        range.setMin(min(range.min(), startRange.min()));
-        range.setMax(max(range.max(), startRange.max()));
-        range.setAbsmean(min(range.absmean(), startRange.absmean()));
-    }
-
-    if (blockEnd < start + count) {
-        Range endRange = getSummary(channel, blockEnd, start + count - blockEnd);
-        range.setMin(min(range.min(), endRange.min()));
-        range.setMax(max(range.max(), endRange.max()));
-        range.setAbsmean(min(range.absmean(), endRange.absmean()));
-    }
-
-    return range;
-}
-
-void
-WaveFileModel::fillCache()
-{
-    m_mutex.lock();
-
-    m_updateTimer = new QTimer(this);
-    connect(m_updateTimer, SIGNAL(timeout()), this, SLOT(fillTimerTimedOut()));
-    m_updateTimer->start(100);
-
-    m_fillThread = new RangeCacheFillThread(*this);
-    connect(m_fillThread, SIGNAL(finished()), this, SLOT(cacheFilled()));
-
-    m_mutex.unlock();
-    m_fillThread->start();
-
-#ifdef DEBUG_WAVE_FILE_MODEL
-    SVDEBUG << "WaveFileModel::fillCache: started fill thread" << endl;
-#endif
-}   
-
-void
-WaveFileModel::fillTimerTimedOut()
-{
-    if (m_fillThread) {
-	sv_frame_t fillExtent = m_fillThread->getFillExtent();
-#ifdef DEBUG_WAVE_FILE_MODEL
-        SVDEBUG << "WaveFileModel::fillTimerTimedOut: extent = " << fillExtent << endl;
-#endif
-	if (fillExtent > m_lastFillExtent) {
-	    emit modelChangedWithin(m_lastFillExtent, fillExtent);
-	    m_lastFillExtent = fillExtent;
-	}
-    } else {
-#ifdef DEBUG_WAVE_FILE_MODEL
-        SVDEBUG << "WaveFileModel::fillTimerTimedOut: no thread" << endl;
-#endif
-	emit modelChanged();
-    }
-}
-
-void
-WaveFileModel::cacheFilled()
-{
-    m_mutex.lock();
-    delete m_fillThread;
-    m_fillThread = 0;
-    delete m_updateTimer;
-    m_updateTimer = 0;
-    m_mutex.unlock();
-    if (getEndFrame() > m_lastFillExtent) {
-        emit modelChangedWithin(m_lastFillExtent, getEndFrame());
-    }
-    emit modelChanged();
-    emit ready();
-#ifdef DEBUG_WAVE_FILE_MODEL
-    SVDEBUG << "WaveFileModel::cacheFilled" << endl;
-#endif
-}
-
-void
-WaveFileModel::RangeCacheFillThread::run()
-{
-    int cacheBlockSize[2];
-    cacheBlockSize[0] = (1 << m_model.m_zoomConstraint.getMinCachePower());
-    cacheBlockSize[1] = (int((1 << m_model.m_zoomConstraint.getMinCachePower()) *
-                                        sqrt(2.) + 0.01));
-    
-    sv_frame_t frame = 0;
-    const sv_frame_t readBlockSize = 16384;
-    vector<float> block;
-
-    if (!m_model.isOK()) return;
-    
-    int channels = m_model.getChannelCount();
-    bool updating = m_model.m_reader->isUpdating();
-
-    if (updating) {
-        while (channels == 0 && !m_model.m_exiting) {
-//            SVDEBUG << "WaveFileModel::fill: Waiting for channels..." << endl;
-            sleep(1);
-            channels = m_model.getChannelCount();
-        }
-    }
-
-    Range *range = new Range[2 * channels];
-    float *means = new float[2 * channels];
-    int count[2];
-    count[0] = count[1] = 0;
-    for (int i = 0; i < 2 * channels; ++i) {
-        means[i] = 0.f;
-    }
-
-    bool first = true;
-
-    while (first || updating) {
-
-        updating = m_model.m_reader->isUpdating();
-        m_frameCount = m_model.getFrameCount();
-
-//        SVDEBUG << "WaveFileModel::fill: frame = " << frame << ", count = " << m_frameCount << endl;
-
-        while (frame < m_frameCount) {
-
-//            SVDEBUG << "WaveFileModel::fill inner loop: frame = " << frame << ", count = " << m_frameCount << ", blocksize " << readBlockSize << endl;
-
-            if (updating && (frame + readBlockSize > m_frameCount)) break;
-
-            block = m_model.m_reader->getInterleavedFrames(frame, readBlockSize);
-
-//            cerr << "block is " << block.size() << endl;
-
-            for (sv_frame_t i = 0; i < readBlockSize; ++i) {
-		
-                if (channels * i + channels > (int)block.size()) break;
-
-                for (int ch = 0; ch < channels; ++ch) {
-
-                    sv_frame_t index = channels * i + ch;
-                    float sample = block[index];
-                    
-                    for (int cacheType = 0; cacheType < 2; ++cacheType) { // cache type
-                        
-                        sv_frame_t rangeIndex = ch * 2 + cacheType;
-                        range[rangeIndex].sample(sample);
-                        means[rangeIndex] += fabsf(sample);
-                    }
-                }
-
-                //!!! this looks like a ludicrous way to do synchronisation
-                QMutexLocker locker(&m_model.m_mutex);
-
-                for (int cacheType = 0; cacheType < 2; ++cacheType) {
-
-                    if (++count[cacheType] == cacheBlockSize[cacheType]) {
-                        
-                        for (int ch = 0; ch < int(channels); ++ch) {
-                            int rangeIndex = ch * 2 + cacheType;
-                            means[rangeIndex] = means[rangeIndex] / float(count[cacheType]);
-                            range[rangeIndex].setAbsmean(means[rangeIndex]);
-                            m_model.m_cache[cacheType].push_back(range[rangeIndex]);
-                            range[rangeIndex] = Range();
-                            means[rangeIndex] = 0.f;
-                        }
-
-                        count[cacheType] = 0;
-                    }
-                }
-                
-                ++frame;
-            }
-            
-            if (m_model.m_exiting) break;
-            
-            m_fillExtent = frame;
-        }
-
-//        cerr << "WaveFileModel: inner loop ended" << endl;
-
-        first = false;
-        if (m_model.m_exiting) break;
-        if (updating) {
-//            cerr << "sleeping..." << endl;
-            sleep(1);
-        }
-    }
-
-    if (!m_model.m_exiting) {
-
-        QMutexLocker locker(&m_model.m_mutex);
-
-        for (int cacheType = 0; cacheType < 2; ++cacheType) {
-
-            if (count[cacheType] > 0) {
-
-                for (int ch = 0; ch < int(channels); ++ch) {
-                    int rangeIndex = ch * 2 + cacheType;
-                    means[rangeIndex] = means[rangeIndex] / float(count[cacheType]);
-                    range[rangeIndex].setAbsmean(means[rangeIndex]);
-                    m_model.m_cache[cacheType].push_back(range[rangeIndex]);
-                    range[rangeIndex] = Range();
-                    means[rangeIndex] = 0.f;
-                }
-
-                count[cacheType] = 0;
-            }
-            
-            const Range &rr = *m_model.m_cache[cacheType].begin();
-            MUNLOCK(&rr, m_model.m_cache[cacheType].capacity() * sizeof(Range));
-        }
-    }
-    
-    delete[] means;
-    delete[] range;
-
-    m_fillExtent = m_frameCount;
-
-#ifdef DEBUG_WAVE_FILE_MODEL        
-    for (int cacheType = 0; cacheType < 2; ++cacheType) {
-        cerr << "Cache type " << cacheType << " now contains " << m_model.m_cache[cacheType].size() << " ranges" << endl;
-    }
-#endif
-}
-
-void
-WaveFileModel::toXml(QTextStream &out,
-                     QString indent,
-                     QString extraAttributes) const
-{
-    Model::toXml(out, indent,
-                 QString("type=\"wavefile\" file=\"%1\" %2")
-                 .arg(encodeEntities(m_path)).arg(extraAttributes));
-}
-
-    
-=======
 WaveFileModel::~WaveFileModel()
 {
 }
->>>>>>> 0776411f
