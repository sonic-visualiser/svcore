/* -*- c-basic-offset: 4 indent-tabs-mode: nil -*-  vi:set ts=8 sts=4 sw=4: */

/*
    Sonic Visualiser
    An audio file viewer and annotation editor.
    Centre for Digital Music, Queen Mary, University of London.
    This file copyright 2006 Chris Cannam.
    
    This program is free software; you can redistribute it and/or
    modify it under the terms of the GNU General Public License as
    published by the Free Software Foundation; either version 2 of the
    License, or (at your option) any later version.  See the file
    COPYING included with this distribution for more information.
*/

#ifndef SV_POWER_OF_TWO_ZOOM_CONSTRAINT_H
#define SV_POWER_OF_TWO_ZOOM_CONSTRAINT_H

#include "base/ZoomConstraint.h"

class PowerOfTwoZoomConstraint : virtual public ZoomConstraint
{
public:
<<<<<<< HEAD
    virtual ZoomLevel getNearestZoomLevel(ZoomLevel requested,
                                          RoundingDirection dir = RoundNearest)
	const override;

protected:
    virtual int getNearestBlockSize(int requested,
=======
    virtual int getNearestBlockSize(int requestedBlockSize,
>>>>>>> 2786e281
                                    RoundingDirection dir = RoundNearest)
        const;
};

#endif
<|MERGE_RESOLUTION|>--- conflicted
+++ resolved
@@ -21,16 +21,12 @@
 class PowerOfTwoZoomConstraint : virtual public ZoomConstraint
 {
 public:
-<<<<<<< HEAD
     virtual ZoomLevel getNearestZoomLevel(ZoomLevel requested,
                                           RoundingDirection dir = RoundNearest)
 	const override;
 
 protected:
     virtual int getNearestBlockSize(int requested,
-=======
-    virtual int getNearestBlockSize(int requestedBlockSize,
->>>>>>> 2786e281
                                     RoundingDirection dir = RoundNearest)
         const;
 };
