/* -*- c-basic-offset: 4 indent-tabs-mode: nil -*-  vi:set ts=8 sts=4 sw=4: */

/*
    Sonic Visualiser
    An audio file viewer and annotation editor.
    Centre for Digital Music, Queen Mary, University of London.
    This file copyright 2006 Chris Cannam.
    
    This program is free software; you can redistribute it and/or
    modify it under the terms of the GNU General Public License as
    published by the Free Software Foundation; either version 2 of the
    License, or (at your option) any later version.  See the file
    COPYING included with this distribution for more information.
*/

#include "PowerOfTwoZoomConstraint.h"

ZoomLevel
PowerOfTwoZoomConstraint::getNearestZoomLevel(ZoomLevel requested,
                                              RoundingDirection dir) const
{
    int blockSize;

    if (requested.zone == ZoomLevel::FramesPerPixel) {
        blockSize = getNearestBlockSize(requested.level, dir);
        if (blockSize > getMaxZoomLevel().level) {
            blockSize = getMaxZoomLevel().level;
        }
        return { requested.zone, blockSize };
    } else {
        RoundingDirection opposite = dir;
        if (dir == RoundUp) opposite = RoundDown;
        else if (dir == RoundDown) opposite = RoundUp;
        blockSize = getNearestBlockSize(requested.level, opposite);
        if (blockSize > getMinZoomLevel().level) {
            blockSize = getMinZoomLevel().level;
        }
        if (blockSize == 1) {
            return { ZoomLevel::FramesPerPixel, 1 };
        } else {
            return { requested.zone, blockSize };
        }
    }
}

int
PowerOfTwoZoomConstraint::getNearestBlockSize(int req,
                                              RoundingDirection dir) const
{
    int max = getMaxZoomLevel();

    if (req > max) {
        return max;
    }

    for (int bs = 1; bs <= max; bs *= 2) {
        if (bs < req) {
            continue;
        } else if (bs == req) {
            return bs;
        } else { // bs > req
            if (dir == RoundNearest) {
                if (bs - req < req - bs/2) {
                    return bs;
                } else {
                    return bs/2;
                }
            } else if (dir == RoundDown) {
                return bs/2;
            } else {
                return bs;
            }
        }
    }

<<<<<<< HEAD
    if (result > getMaxZoomLevel().level) result = getMaxZoomLevel().level;
    return result;
=======
    return max;
>>>>>>> 2786e281
}
<|MERGE_RESOLUTION|>--- conflicted
+++ resolved
@@ -73,10 +73,5 @@
         }
     }
 
-<<<<<<< HEAD
-    if (result > getMaxZoomLevel().level) result = getMaxZoomLevel().level;
-    return result;
-=======
     return max;
->>>>>>> 2786e281
 }
