--- conflicted
+++ resolved
@@ -35,22 +35,14 @@
 void
 PlayParameterRepository::addPlayable(const Playable *playable)
 {
-<<<<<<< HEAD
-   std::cerr << "PlayParameterRepository:addPlayable playable = " << playable <<  std::endl;
-=======
-//    cerr << "PlayParameterRepository:addPlayable " << playable <<  endl;
->>>>>>> ff0dac20
+    cerr << "PlayParameterRepository:addPlayable playable = " << playable <<  endl;
 
     if (!getPlayParameters(playable)) {
 
 	// Give all playables the same type of play parameters for the
 	// moment
 
-<<<<<<< HEAD
-	    std::cerr << "PlayParameterRepository:addPlayable: Adding play parameters for " << playable << std::endl;
-=======
-//	    cerr << "PlayParameterRepository: Adding play parameters for " << playable << endl;
->>>>>>> ff0dac20
+        cerr << "PlayParameterRepository:addPlayable: Adding play parameters for " << playable << endl;
 
         PlayParameters *params = new PlayParameters;
         m_playParameters[playable] = params;
@@ -70,14 +62,8 @@
         connect(params, SIGNAL(playPluginConfigurationChanged(QString)),
                 this, SLOT(playPluginConfigurationChanged(QString)));
         
-<<<<<<< HEAD
-           std::cerr << "Connected play parameters " << params << " for playable "
-                     << playable << " to this " << this << std::endl;
-=======
-//            cerr << "Connected play parameters " << params << " for playable "
-//                      << playable << " to this " << this << endl;
->>>>>>> ff0dac20
-
+        cerr << "Connected play parameters " << params << " for playable "
+                     << playable << " to this " << this << endl;
     }
 }    
 
