
TEMPLATE = lib

exists(config.pri) {
    include(config.pri)
}
win* {
    !exists(config.pri) {
        DEFINES += HAVE_BZ2 HAVE_FFTW3 HAVE_FFTW3F HAVE_SNDFILE HAVE_SAMPLERATE HAVE_VAMP HAVE_VAMPHOSTSDK HAVE_RUBBERBAND HAVE_DATAQUAY HAVE_LIBLO HAVE_MAD HAVE_ID3TAG
    }
}

CONFIG += staticlib qt thread warn_on stl rtti exceptions
QT += network xml
QT -= gui

TARGET = svcore

DEPENDPATH += . data plugin plugin/api/alsa
INCLUDEPATH += . data plugin plugin/api/alsa ../dataquay
OBJECTS_DIR = o
MOC_DIR = o

win32-g++ {
    INCLUDEPATH += ../sv-dependency-builds/win32-mingw/include
}
win32-msvc* {
    INCLUDEPATH += ../sv-dependency-builds/win32-msvc/include
}

# Doesn't work with this library, which contains C99 as well as C++
PRECOMPILED_HEADER =

# Set up suitable platform defines for RtMidi
linux*:   DEFINES += __LINUX_ALSASEQ__
macx*:    DEFINES += __MACOSX_CORE__
win*:     DEFINES += __WINDOWS_MM__
solaris*: DEFINES += __RTMIDI_DUMMY_ONLY__

HEADERS += base/AudioLevel.h \
           base/AudioPlaySource.h \
           base/Clipboard.h \
           base/Command.h \
           base/Debug.h \
           base/Exceptions.h \
           base/LogRange.h \
           base/Pitch.h \
           base/Playable.h \
           base/PlayParameterRepository.h \
           base/PlayParameters.h \
           base/Preferences.h \
           base/Profiler.h \
           base/ProgressPrinter.h \
           base/ProgressReporter.h \
           base/PropertyContainer.h \
           base/RangeMapper.h \
           base/RealTime.h \
           base/RecentFiles.h \
           base/Resampler.h \
           base/ResizeableBitset.h \
           base/ResourceFinder.h \
           base/RingBuffer.h \
           base/Scavenger.h \
           base/Selection.h \
           base/Serialiser.h \
           base/StorageAdviser.h \
           base/StringBits.h \
           base/TempDirectory.h \
           base/TempWriteFile.h \
           base/TextMatcher.h \
           base/Thread.h \
           base/UnitDatabase.h \
           base/ViewManagerBase.h \
           base/Window.h \
           base/XmlExportable.h \
           base/ZoomConstraint.h
SOURCES += base/AudioLevel.cpp \
           base/Clipboard.cpp \
           base/Command.cpp \
           base/Debug.cpp \
           base/Exceptions.cpp \
           base/LogRange.cpp \
           base/Pitch.cpp \
           base/PlayParameterRepository.cpp \
           base/PlayParameters.cpp \
           base/Preferences.cpp \
           base/Profiler.cpp \
           base/ProgressPrinter.cpp \
           base/ProgressReporter.cpp \
           base/PropertyContainer.cpp \
           base/RangeMapper.cpp \
           base/RealTime.cpp \
           base/RecentFiles.cpp \
           base/Resampler.cpp \
           base/ResourceFinder.cpp \
           base/Selection.cpp \
           base/Serialiser.cpp \
           base/StorageAdviser.cpp \
           base/StringBits.cpp \
           base/TempDirectory.cpp \
           base/TempWriteFile.cpp \
           base/TextMatcher.cpp \
           base/Thread.cpp \
           base/UnitDatabase.cpp \
           base/ViewManagerBase.cpp \
           base/XmlExportable.cpp

HEADERS += data/fft/FFTapi.h \
           data/fft/FFTCacheReader.h \
           data/fft/FFTCacheStorageType.h \
           data/fft/FFTCacheWriter.h \
           data/fft/FFTDataServer.h \
           data/fft/FFTFileCacheReader.h \
           data/fft/FFTFileCacheWriter.h \
           data/fft/FFTMemoryCache.h \
           data/fileio/AudioFileReader.h \
           data/fileio/AudioFileReaderFactory.h \
           data/fileio/BZipFileDevice.h \
           data/fileio/CachedFile.h \
           data/fileio/CodedAudioFileReader.h \
           data/fileio/CSVFileReader.h \
           data/fileio/CSVFileWriter.h \
           data/fileio/CSVFormat.h \
           data/fileio/DataFileReader.h \
           data/fileio/DataFileReaderFactory.h \
           data/fileio/FileFinder.h \
           data/fileio/FileReadThread.h \
           data/fileio/FileSource.h \
           data/fileio/MatchFileReader.h \
           data/fileio/MatrixFile.h \
           data/fileio/MIDIFileReader.h \
           data/fileio/MIDIFileWriter.h \
           data/fileio/MP3FileReader.h \
           data/fileio/OggVorbisFileReader.h \
           data/fileio/PlaylistFileReader.h \
           data/fileio/QuickTimeFileReader.h \
           data/fileio/CoreAudioFileReader.h \
           data/fileio/ResamplingWavFileReader.h \
           data/fileio/WavFileReader.h \
           data/fileio/WavFileWriter.h \
           data/midi/MIDIEvent.h \
           data/midi/MIDIInput.h \
           data/midi/rtmidi/RtError.h \
           data/midi/rtmidi/RtMidi.h \
           data/model/AggregateWaveModel.h \
           data/model/AlignmentModel.h \
           data/model/Dense3DModelPeakCache.h \
           data/model/DenseThreeDimensionalModel.h \
           data/model/DenseTimeValueModel.h \
           data/model/EditableDenseThreeDimensionalModel.h \
           data/model/FFTModel.h \
           data/model/ImageModel.h \
           data/model/IntervalModel.h \
           data/model/Labeller.h \
           data/model/Model.h \
           data/model/ModelDataTableModel.h \
           data/model/NoteModel.h \
           data/model/PathModel.h \
           data/model/PowerOfSqrtTwoZoomConstraint.h \
           data/model/PowerOfTwoZoomConstraint.h \
           data/model/RangeSummarisableTimeValueModel.h \
           data/model/RegionModel.h \
           data/model/SparseModel.h \
           data/model/SparseOneDimensionalModel.h \
           data/model/SparseTimeValueModel.h \
           data/model/SparseValueModel.h \
           data/model/TabularModel.h \
           data/model/TextModel.h \
           data/model/WaveFileModel.h \
           data/model/WritableWaveFileModel.h \
           data/osc/OSCMessage.h \
           data/osc/OSCQueue.h 
SOURCES += data/fft/FFTapi.cpp \
           data/fft/FFTDataServer.cpp \
           data/fft/FFTFileCacheReader.cpp \
           data/fft/FFTFileCacheWriter.cpp \
           data/fft/FFTMemoryCache.cpp \
           data/fileio/AudioFileReader.cpp \
           data/fileio/AudioFileReaderFactory.cpp \
           data/fileio/BZipFileDevice.cpp \
           data/fileio/CachedFile.cpp \
           data/fileio/CodedAudioFileReader.cpp \
           data/fileio/CSVFileReader.cpp \
           data/fileio/CSVFileWriter.cpp \
           data/fileio/CSVFormat.cpp \
           data/fileio/DataFileReaderFactory.cpp \
           data/fileio/FileReadThread.cpp \
           data/fileio/FileSource.cpp \
           data/fileio/MatchFileReader.cpp \
           data/fileio/MatrixFile.cpp \
           data/fileio/MIDIFileReader.cpp \
           data/fileio/MIDIFileWriter.cpp \
           data/fileio/MP3FileReader.cpp \
           data/fileio/OggVorbisFileReader.cpp \
           data/fileio/PlaylistFileReader.cpp \
           data/fileio/QuickTimeFileReader.cpp \
           data/fileio/CoreAudioFileReader.cpp \
           data/fileio/ResamplingWavFileReader.cpp \
           data/fileio/WavFileReader.cpp \
           data/fileio/WavFileWriter.cpp \
           data/midi/MIDIInput.cpp \
           data/midi/rtmidi/RtMidi.cpp \
           data/model/AggregateWaveModel.cpp \
           data/model/AlignmentModel.cpp \
           data/model/Dense3DModelPeakCache.cpp \
           data/model/DenseTimeValueModel.cpp \
           data/model/EditableDenseThreeDimensionalModel.cpp \
           data/model/FFTModel.cpp \
           data/model/Model.cpp \
           data/model/ModelDataTableModel.cpp \
           data/model/PowerOfSqrtTwoZoomConstraint.cpp \
           data/model/PowerOfTwoZoomConstraint.cpp \
           data/model/RangeSummarisableTimeValueModel.cpp \
           data/model/WaveFileModel.cpp \
           data/model/WritableWaveFileModel.cpp \
           data/osc/OSCMessage.cpp \
           data/osc/OSCQueue.cpp 

HEADERS += plugin/DSSIPluginFactory.h \
           plugin/DSSIPluginInstance.h \
           plugin/FeatureExtractionPluginFactory.h \
           plugin/LADSPAPluginFactory.h \
           plugin/LADSPAPluginInstance.h \
           plugin/PluginIdentifier.h \
           plugin/PluginXml.h \
           plugin/RealTimePluginFactory.h \
           plugin/RealTimePluginInstance.h \
           plugin/api/dssi.h \
           plugin/api/ladspa.h \
           plugin/plugins/SamplePlayer.h \
           plugin/api/alsa/asoundef.h \
           plugin/api/alsa/asoundlib.h \
           plugin/api/alsa/seq.h \
           plugin/api/alsa/seq_event.h \
           plugin/api/alsa/seq_midi_event.h \
           plugin/api/alsa/sound/asequencer.h


SOURCES += plugin/DSSIPluginFactory.cpp \
           plugin/DSSIPluginInstance.cpp \
           plugin/FeatureExtractionPluginFactory.cpp \
           plugin/LADSPAPluginFactory.cpp \
           plugin/LADSPAPluginInstance.cpp \
           plugin/PluginIdentifier.cpp \
           plugin/PluginXml.cpp \
           plugin/RealTimePluginFactory.cpp \
           plugin/RealTimePluginInstance.cpp \
           plugin/plugins/SamplePlayer.cpp

<<<<<<< HEAD
CONFIG += staticlib qt thread warn_on stl rtti exceptions
QT += network xml
QT -= gui

TARGET = svcore

DEPENDPATH += . data plugin plugin/api/alsa
INCLUDEPATH += . data plugin plugin/api/alsa
OBJECTS_DIR = o
MOC_DIR = o

# Doesn't work with this library, which contains C99 as well as C++
PRECOMPILED_HEADER =

# Set up suitable platform defines for RtMidi
linux*:   DEFINES += __LINUX_ALSASEQ__
macx*:    DEFINES += __MACOSX_CORE__
win*:     DEFINES += __WINDOWS_MM__
solaris*: DEFINES += __RTMIDI_DUMMY_ONLY__

HEADERS += base/AudioLevel.h \
           base/AudioPlaySource.h \
           base/Clipboard.h \
           base/Command.h \
           base/Debug.h \
           base/Exceptions.h \
           base/LogRange.h \
           base/Pitch.h \
           base/Playable.h \
           base/PlayParameterRepository.h \
           base/PlayParameters.h \
           base/Preferences.h \
           base/Profiler.h \
           base/ProgressPrinter.h \
           base/ProgressReporter.h \
           base/PropertyContainer.h \
           base/RangeMapper.h \
           base/RealTime.h \
           base/RecentFiles.h \
           base/Resampler.h \
           base/ResizeableBitset.h \
           base/ResourceFinder.h \
           base/RingBuffer.h \
           base/Scavenger.h \
           base/Selection.h \
           base/Serialiser.h \
           base/StorageAdviser.h \
           base/StringBits.h \
           base/TempDirectory.h \
           base/TempWriteFile.h \
           base/TextMatcher.h \
           base/Thread.h \
           base/UnitDatabase.h \
           base/ViewManagerBase.h \
           base/Window.h \
           base/XmlExportable.h \
           base/ZoomConstraint.h
SOURCES += base/AudioLevel.cpp \
           base/Clipboard.cpp \
           base/Command.cpp \
           base/Debug.cpp \
           base/Exceptions.cpp \
           base/LogRange.cpp \
           base/Pitch.cpp \
           base/PlayParameterRepository.cpp \
           base/PlayParameters.cpp \
           base/Preferences.cpp \
           base/Profiler.cpp \
           base/ProgressPrinter.cpp \
           base/ProgressReporter.cpp \
           base/PropertyContainer.cpp \
           base/RangeMapper.cpp \
           base/RealTime.cpp \
           base/RecentFiles.cpp \
           base/Resampler.cpp \
           base/ResourceFinder.cpp \
           base/Selection.cpp \
           base/Serialiser.cpp \
           base/StorageAdviser.cpp \
           base/StringBits.cpp \
           base/TempDirectory.cpp \
           base/TempWriteFile.cpp \
           base/TextMatcher.cpp \
           base/Thread.cpp \
           base/UnitDatabase.cpp \
           base/ViewManagerBase.cpp \
           base/XmlExportable.cpp

HEADERS += data/fft/FFTapi.h \
           data/fft/FFTCacheReader.h \
           data/fft/FFTCacheStorageType.h \
           data/fft/FFTCacheWriter.h \
           data/fft/FFTDataServer.h \
           data/fft/FFTFileCacheReader.h \
           data/fft/FFTFileCacheWriter.h \
           data/fft/FFTMemoryCache.h \
           data/fileio/AudioFileReader.h \
           data/fileio/AudioFileReaderFactory.h \
           data/fileio/BZipFileDevice.h \
           data/fileio/CachedFile.h \
           data/fileio/CodedAudioFileReader.h \
           data/fileio/CSVFileReader.h \
           data/fileio/CSVFileWriter.h \
           data/fileio/CSVFormat.h \
           data/fileio/DataFileReader.h \
           data/fileio/DataFileReaderFactory.h \
           data/fileio/FileFinder.h \
           data/fileio/FileReadThread.h \
           data/fileio/FileSource.h \
           data/fileio/MatchFileReader.h \
           data/fileio/MatrixFile.h \
           data/fileio/MIDIFileReader.h \
           data/fileio/MIDIFileWriter.h \
           data/fileio/MP3FileReader.h \
           data/fileio/OggVorbisFileReader.h \
           data/fileio/PlaylistFileReader.h \
           data/fileio/QuickTimeFileReader.h \
           data/fileio/CoreAudioFileReader.h \
           data/fileio/ResamplingWavFileReader.h \
           data/fileio/WavFileReader.h \
           data/fileio/WavFileWriter.h \
           data/midi/MIDIEvent.h \
           data/midi/MIDIInput.h \
           data/midi/rtmidi/RtError.h \
           data/midi/rtmidi/RtMidi.h \
           data/model/AggregateWaveModel.h \
           data/model/AlignmentModel.h \
           data/model/Dense3DModelPeakCache.h \
           data/model/DenseThreeDimensionalModel.h \
           data/model/DenseTimeValueModel.h \
           data/model/EditableDenseThreeDimensionalModel.h \
           data/model/FFTModel.h \
           data/model/ImageModel.h \
           data/model/IntervalModel.h \
           data/model/Labeller.h \
           data/model/Model.h \
           data/model/ModelDataTableModel.h \
           data/model/NoteModel.h \
           data/model/FlexiNoteModel.h \
           data/model/PathModel.h \
           data/model/PowerOfSqrtTwoZoomConstraint.h \
           data/model/PowerOfTwoZoomConstraint.h \
           data/model/RangeSummarisableTimeValueModel.h \
           data/model/RegionModel.h \
           data/model/SparseModel.h \
           data/model/SparseOneDimensionalModel.h \
           data/model/SparseTimeValueModel.h \
           data/model/SparseValueModel.h \
           data/model/TabularModel.h \
           data/model/TextModel.h \
           data/model/WaveFileModel.h \
           data/model/WritableWaveFileModel.h \
           data/osc/OSCMessage.h \
           data/osc/OSCQueue.h 
SOURCES += data/fft/FFTapi.cpp \
           data/fft/FFTDataServer.cpp \
           data/fft/FFTFileCacheReader.cpp \
           data/fft/FFTFileCacheWriter.cpp \
           data/fft/FFTMemoryCache.cpp \
           data/fileio/AudioFileReader.cpp \
           data/fileio/AudioFileReaderFactory.cpp \
           data/fileio/BZipFileDevice.cpp \
           data/fileio/CachedFile.cpp \
           data/fileio/CodedAudioFileReader.cpp \
           data/fileio/CSVFileReader.cpp \
           data/fileio/CSVFileWriter.cpp \
           data/fileio/CSVFormat.cpp \
           data/fileio/DataFileReaderFactory.cpp \
           data/fileio/FileReadThread.cpp \
           data/fileio/FileSource.cpp \
           data/fileio/MatchFileReader.cpp \
           data/fileio/MatrixFile.cpp \
           data/fileio/MIDIFileReader.cpp \
           data/fileio/MIDIFileWriter.cpp \
           data/fileio/MP3FileReader.cpp \
           data/fileio/OggVorbisFileReader.cpp \
           data/fileio/PlaylistFileReader.cpp \
           data/fileio/QuickTimeFileReader.cpp \
           data/fileio/CoreAudioFileReader.cpp \
           data/fileio/ResamplingWavFileReader.cpp \
           data/fileio/WavFileReader.cpp \
           data/fileio/WavFileWriter.cpp \
           data/midi/MIDIInput.cpp \
           data/midi/rtmidi/RtMidi.cpp \
           data/model/AggregateWaveModel.cpp \
           data/model/AlignmentModel.cpp \
           data/model/Dense3DModelPeakCache.cpp \
           data/model/DenseTimeValueModel.cpp \
           data/model/EditableDenseThreeDimensionalModel.cpp \
           data/model/FFTModel.cpp \
           data/model/Model.cpp \
           data/model/ModelDataTableModel.cpp \
           data/model/PowerOfSqrtTwoZoomConstraint.cpp \
           data/model/PowerOfTwoZoomConstraint.cpp \
           data/model/RangeSummarisableTimeValueModel.cpp \
           data/model/WaveFileModel.cpp \
           data/model/WritableWaveFileModel.cpp \
           data/osc/OSCMessage.cpp \
           data/osc/OSCQueue.cpp 

HEADERS += plugin/DSSIPluginFactory.h \
           plugin/DSSIPluginInstance.h \
           plugin/FeatureExtractionPluginFactory.h \
           plugin/LADSPAPluginFactory.h \
           plugin/LADSPAPluginInstance.h \
           plugin/PluginIdentifier.h \
           plugin/PluginXml.h \
           plugin/RealTimePluginFactory.h \
           plugin/RealTimePluginInstance.h \
           plugin/api/dssi.h \
           plugin/api/ladspa.h \
           plugin/plugins/SamplePlayer.h \
           plugin/api/alsa/asoundef.h \
           plugin/api/alsa/asoundlib.h \
           plugin/api/alsa/seq.h \
           plugin/api/alsa/seq_event.h \
           plugin/api/alsa/seq_midi_event.h \
           plugin/api/alsa/sound/asequencer.h
SOURCES += plugin/DSSIPluginFactory.cpp \
           plugin/DSSIPluginInstance.cpp \
           plugin/FeatureExtractionPluginFactory.cpp \
           plugin/LADSPAPluginFactory.cpp \
           plugin/LADSPAPluginInstance.cpp \
           plugin/PluginIdentifier.cpp \
           plugin/PluginXml.cpp \
           plugin/RealTimePluginFactory.cpp \
           plugin/RealTimePluginInstance.cpp \
           plugin/api/dssi_alsa_compat.c \
           plugin/plugins/SamplePlayer.cpp

HEADERS += rdf/PluginRDFIndexer.h \
           rdf/PluginRDFDescription.h \
           rdf/RDFExporter.h \
           rdf/RDFFeatureWriter.h \
           rdf/RDFImporter.h \
           rdf/RDFTransformFactory.h
SOURCES += rdf/PluginRDFIndexer.cpp \
           rdf/PluginRDFDescription.cpp \
           rdf/RDFExporter.cpp \
           rdf/RDFFeatureWriter.cpp \
           rdf/RDFImporter.cpp \
           rdf/RDFTransformFactory.cpp

HEADERS += system/Init.h \
           system/System.h
SOURCES += system/Init.cpp \
           system/System.cpp

HEADERS += transform/CSVFeatureWriter.h \
           transform/FeatureExtractionModelTransformer.h \
           transform/FeatureWriter.h \
           transform/FileFeatureWriter.h \
           transform/RealTimeEffectModelTransformer.h \
           transform/Transform.h \
           transform/TransformDescription.h \
           transform/TransformFactory.h \
           transform/ModelTransformer.h \
           transform/ModelTransformerFactory.h
SOURCES += transform/CSVFeatureWriter.cpp \
           transform/FeatureExtractionModelTransformer.cpp \
           transform/FileFeatureWriter.cpp \
           transform/RealTimeEffectModelTransformer.cpp \
           transform/Transform.cpp \
           transform/TransformFactory.cpp \
           transform/ModelTransformer.cpp \
           transform/ModelTransformerFactory.cpp
=======
!linux* {
SOURCES += plugin/api/dssi_alsa_compat.c 
}

HEADERS += rdf/PluginRDFIndexer.h \
           rdf/PluginRDFDescription.h \
           rdf/RDFExporter.h \
           rdf/RDFFeatureWriter.h \
           rdf/RDFImporter.h \
           rdf/RDFTransformFactory.h
SOURCES += rdf/PluginRDFIndexer.cpp \
           rdf/PluginRDFDescription.cpp \
           rdf/RDFExporter.cpp \
           rdf/RDFFeatureWriter.cpp \
           rdf/RDFImporter.cpp \
           rdf/RDFTransformFactory.cpp

HEADERS += system/Init.h \
           system/System.h
SOURCES += system/Init.cpp \
           system/System.cpp

HEADERS += transform/CSVFeatureWriter.h \
           transform/FeatureExtractionModelTransformer.h \
           transform/FeatureWriter.h \
           transform/FileFeatureWriter.h \
           transform/RealTimeEffectModelTransformer.h \
           transform/Transform.h \
           transform/TransformDescription.h \
           transform/TransformFactory.h \
           transform/ModelTransformer.h \
           transform/ModelTransformerFactory.h
SOURCES += transform/CSVFeatureWriter.cpp \
           transform/FeatureExtractionModelTransformer.cpp \
           transform/FileFeatureWriter.cpp \
           transform/RealTimeEffectModelTransformer.cpp \
           transform/Transform.cpp \
           transform/TransformFactory.cpp \
           transform/ModelTransformer.cpp \
           transform/ModelTransformerFactory.cpp
>>>>>>> e365cb57
<|MERGE_RESOLUTION|>--- conflicted
+++ resolved
@@ -1,558 +1,290 @@
-
-TEMPLATE = lib
-
-exists(config.pri) {
-    include(config.pri)
-}
-win* {
-    !exists(config.pri) {
-        DEFINES += HAVE_BZ2 HAVE_FFTW3 HAVE_FFTW3F HAVE_SNDFILE HAVE_SAMPLERATE HAVE_VAMP HAVE_VAMPHOSTSDK HAVE_RUBBERBAND HAVE_DATAQUAY HAVE_LIBLO HAVE_MAD HAVE_ID3TAG
-    }
-}
-
-CONFIG += staticlib qt thread warn_on stl rtti exceptions
-QT += network xml
-QT -= gui
-
-TARGET = svcore
-
-DEPENDPATH += . data plugin plugin/api/alsa
-INCLUDEPATH += . data plugin plugin/api/alsa ../dataquay
-OBJECTS_DIR = o
-MOC_DIR = o
-
-win32-g++ {
-    INCLUDEPATH += ../sv-dependency-builds/win32-mingw/include
-}
-win32-msvc* {
-    INCLUDEPATH += ../sv-dependency-builds/win32-msvc/include
-}
-
-# Doesn't work with this library, which contains C99 as well as C++
-PRECOMPILED_HEADER =
-
-# Set up suitable platform defines for RtMidi
-linux*:   DEFINES += __LINUX_ALSASEQ__
-macx*:    DEFINES += __MACOSX_CORE__
-win*:     DEFINES += __WINDOWS_MM__
-solaris*: DEFINES += __RTMIDI_DUMMY_ONLY__
-
-HEADERS += base/AudioLevel.h \
-           base/AudioPlaySource.h \
-           base/Clipboard.h \
-           base/Command.h \
-           base/Debug.h \
-           base/Exceptions.h \
-           base/LogRange.h \
-           base/Pitch.h \
-           base/Playable.h \
-           base/PlayParameterRepository.h \
-           base/PlayParameters.h \
-           base/Preferences.h \
-           base/Profiler.h \
-           base/ProgressPrinter.h \
-           base/ProgressReporter.h \
-           base/PropertyContainer.h \
-           base/RangeMapper.h \
-           base/RealTime.h \
-           base/RecentFiles.h \
-           base/Resampler.h \
-           base/ResizeableBitset.h \
-           base/ResourceFinder.h \
-           base/RingBuffer.h \
-           base/Scavenger.h \
-           base/Selection.h \
-           base/Serialiser.h \
-           base/StorageAdviser.h \
-           base/StringBits.h \
-           base/TempDirectory.h \
-           base/TempWriteFile.h \
-           base/TextMatcher.h \
-           base/Thread.h \
-           base/UnitDatabase.h \
-           base/ViewManagerBase.h \
-           base/Window.h \
-           base/XmlExportable.h \
-           base/ZoomConstraint.h
-SOURCES += base/AudioLevel.cpp \
-           base/Clipboard.cpp \
-           base/Command.cpp \
-           base/Debug.cpp \
-           base/Exceptions.cpp \
-           base/LogRange.cpp \
-           base/Pitch.cpp \
-           base/PlayParameterRepository.cpp \
-           base/PlayParameters.cpp \
-           base/Preferences.cpp \
-           base/Profiler.cpp \
-           base/ProgressPrinter.cpp \
-           base/ProgressReporter.cpp \
-           base/PropertyContainer.cpp \
-           base/RangeMapper.cpp \
-           base/RealTime.cpp \
-           base/RecentFiles.cpp \
-           base/Resampler.cpp \
-           base/ResourceFinder.cpp \
-           base/Selection.cpp \
-           base/Serialiser.cpp \
-           base/StorageAdviser.cpp \
-           base/StringBits.cpp \
-           base/TempDirectory.cpp \
-           base/TempWriteFile.cpp \
-           base/TextMatcher.cpp \
-           base/Thread.cpp \
-           base/UnitDatabase.cpp \
-           base/ViewManagerBase.cpp \
-           base/XmlExportable.cpp
-
-HEADERS += data/fft/FFTapi.h \
-           data/fft/FFTCacheReader.h \
-           data/fft/FFTCacheStorageType.h \
-           data/fft/FFTCacheWriter.h \
-           data/fft/FFTDataServer.h \
-           data/fft/FFTFileCacheReader.h \
-           data/fft/FFTFileCacheWriter.h \
-           data/fft/FFTMemoryCache.h \
-           data/fileio/AudioFileReader.h \
-           data/fileio/AudioFileReaderFactory.h \
-           data/fileio/BZipFileDevice.h \
-           data/fileio/CachedFile.h \
-           data/fileio/CodedAudioFileReader.h \
-           data/fileio/CSVFileReader.h \
-           data/fileio/CSVFileWriter.h \
-           data/fileio/CSVFormat.h \
-           data/fileio/DataFileReader.h \
-           data/fileio/DataFileReaderFactory.h \
-           data/fileio/FileFinder.h \
-           data/fileio/FileReadThread.h \
-           data/fileio/FileSource.h \
-           data/fileio/MatchFileReader.h \
-           data/fileio/MatrixFile.h \
-           data/fileio/MIDIFileReader.h \
-           data/fileio/MIDIFileWriter.h \
-           data/fileio/MP3FileReader.h \
-           data/fileio/OggVorbisFileReader.h \
-           data/fileio/PlaylistFileReader.h \
-           data/fileio/QuickTimeFileReader.h \
-           data/fileio/CoreAudioFileReader.h \
-           data/fileio/ResamplingWavFileReader.h \
-           data/fileio/WavFileReader.h \
-           data/fileio/WavFileWriter.h \
-           data/midi/MIDIEvent.h \
-           data/midi/MIDIInput.h \
-           data/midi/rtmidi/RtError.h \
-           data/midi/rtmidi/RtMidi.h \
-           data/model/AggregateWaveModel.h \
-           data/model/AlignmentModel.h \
-           data/model/Dense3DModelPeakCache.h \
-           data/model/DenseThreeDimensionalModel.h \
-           data/model/DenseTimeValueModel.h \
-           data/model/EditableDenseThreeDimensionalModel.h \
-           data/model/FFTModel.h \
-           data/model/ImageModel.h \
-           data/model/IntervalModel.h \
-           data/model/Labeller.h \
-           data/model/Model.h \
-           data/model/ModelDataTableModel.h \
-           data/model/NoteModel.h \
-           data/model/PathModel.h \
-           data/model/PowerOfSqrtTwoZoomConstraint.h \
-           data/model/PowerOfTwoZoomConstraint.h \
-           data/model/RangeSummarisableTimeValueModel.h \
-           data/model/RegionModel.h \
-           data/model/SparseModel.h \
-           data/model/SparseOneDimensionalModel.h \
-           data/model/SparseTimeValueModel.h \
-           data/model/SparseValueModel.h \
-           data/model/TabularModel.h \
-           data/model/TextModel.h \
-           data/model/WaveFileModel.h \
-           data/model/WritableWaveFileModel.h \
-           data/osc/OSCMessage.h \
-           data/osc/OSCQueue.h 
-SOURCES += data/fft/FFTapi.cpp \
-           data/fft/FFTDataServer.cpp \
-           data/fft/FFTFileCacheReader.cpp \
-           data/fft/FFTFileCacheWriter.cpp \
-           data/fft/FFTMemoryCache.cpp \
-           data/fileio/AudioFileReader.cpp \
-           data/fileio/AudioFileReaderFactory.cpp \
-           data/fileio/BZipFileDevice.cpp \
-           data/fileio/CachedFile.cpp \
-           data/fileio/CodedAudioFileReader.cpp \
-           data/fileio/CSVFileReader.cpp \
-           data/fileio/CSVFileWriter.cpp \
-           data/fileio/CSVFormat.cpp \
-           data/fileio/DataFileReaderFactory.cpp \
-           data/fileio/FileReadThread.cpp \
-           data/fileio/FileSource.cpp \
-           data/fileio/MatchFileReader.cpp \
-           data/fileio/MatrixFile.cpp \
-           data/fileio/MIDIFileReader.cpp \
-           data/fileio/MIDIFileWriter.cpp \
-           data/fileio/MP3FileReader.cpp \
-           data/fileio/OggVorbisFileReader.cpp \
-           data/fileio/PlaylistFileReader.cpp \
-           data/fileio/QuickTimeFileReader.cpp \
-           data/fileio/CoreAudioFileReader.cpp \
-           data/fileio/ResamplingWavFileReader.cpp \
-           data/fileio/WavFileReader.cpp \
-           data/fileio/WavFileWriter.cpp \
-           data/midi/MIDIInput.cpp \
-           data/midi/rtmidi/RtMidi.cpp \
-           data/model/AggregateWaveModel.cpp \
-           data/model/AlignmentModel.cpp \
-           data/model/Dense3DModelPeakCache.cpp \
-           data/model/DenseTimeValueModel.cpp \
-           data/model/EditableDenseThreeDimensionalModel.cpp \
-           data/model/FFTModel.cpp \
-           data/model/Model.cpp \
-           data/model/ModelDataTableModel.cpp \
-           data/model/PowerOfSqrtTwoZoomConstraint.cpp \
-           data/model/PowerOfTwoZoomConstraint.cpp \
-           data/model/RangeSummarisableTimeValueModel.cpp \
-           data/model/WaveFileModel.cpp \
-           data/model/WritableWaveFileModel.cpp \
-           data/osc/OSCMessage.cpp \
-           data/osc/OSCQueue.cpp 
-
-HEADERS += plugin/DSSIPluginFactory.h \
-           plugin/DSSIPluginInstance.h \
-           plugin/FeatureExtractionPluginFactory.h \
-           plugin/LADSPAPluginFactory.h \
-           plugin/LADSPAPluginInstance.h \
-           plugin/PluginIdentifier.h \
-           plugin/PluginXml.h \
-           plugin/RealTimePluginFactory.h \
-           plugin/RealTimePluginInstance.h \
-           plugin/api/dssi.h \
-           plugin/api/ladspa.h \
-           plugin/plugins/SamplePlayer.h \
-           plugin/api/alsa/asoundef.h \
-           plugin/api/alsa/asoundlib.h \
-           plugin/api/alsa/seq.h \
-           plugin/api/alsa/seq_event.h \
-           plugin/api/alsa/seq_midi_event.h \
-           plugin/api/alsa/sound/asequencer.h
-
-
-SOURCES += plugin/DSSIPluginFactory.cpp \
-           plugin/DSSIPluginInstance.cpp \
-           plugin/FeatureExtractionPluginFactory.cpp \
-           plugin/LADSPAPluginFactory.cpp \
-           plugin/LADSPAPluginInstance.cpp \
-           plugin/PluginIdentifier.cpp \
-           plugin/PluginXml.cpp \
-           plugin/RealTimePluginFactory.cpp \
-           plugin/RealTimePluginInstance.cpp \
-           plugin/plugins/SamplePlayer.cpp
-
-<<<<<<< HEAD
-CONFIG += staticlib qt thread warn_on stl rtti exceptions
-QT += network xml
-QT -= gui
-
-TARGET = svcore
-
-DEPENDPATH += . data plugin plugin/api/alsa
-INCLUDEPATH += . data plugin plugin/api/alsa
-OBJECTS_DIR = o
-MOC_DIR = o
-
-# Doesn't work with this library, which contains C99 as well as C++
-PRECOMPILED_HEADER =
-
-# Set up suitable platform defines for RtMidi
-linux*:   DEFINES += __LINUX_ALSASEQ__
-macx*:    DEFINES += __MACOSX_CORE__
-win*:     DEFINES += __WINDOWS_MM__
-solaris*: DEFINES += __RTMIDI_DUMMY_ONLY__
-
-HEADERS += base/AudioLevel.h \
-           base/AudioPlaySource.h \
-           base/Clipboard.h \
-           base/Command.h \
-           base/Debug.h \
-           base/Exceptions.h \
-           base/LogRange.h \
-           base/Pitch.h \
-           base/Playable.h \
-           base/PlayParameterRepository.h \
-           base/PlayParameters.h \
-           base/Preferences.h \
-           base/Profiler.h \
-           base/ProgressPrinter.h \
-           base/ProgressReporter.h \
-           base/PropertyContainer.h \
-           base/RangeMapper.h \
-           base/RealTime.h \
-           base/RecentFiles.h \
-           base/Resampler.h \
-           base/ResizeableBitset.h \
-           base/ResourceFinder.h \
-           base/RingBuffer.h \
-           base/Scavenger.h \
-           base/Selection.h \
-           base/Serialiser.h \
-           base/StorageAdviser.h \
-           base/StringBits.h \
-           base/TempDirectory.h \
-           base/TempWriteFile.h \
-           base/TextMatcher.h \
-           base/Thread.h \
-           base/UnitDatabase.h \
-           base/ViewManagerBase.h \
-           base/Window.h \
-           base/XmlExportable.h \
-           base/ZoomConstraint.h
-SOURCES += base/AudioLevel.cpp \
-           base/Clipboard.cpp \
-           base/Command.cpp \
-           base/Debug.cpp \
-           base/Exceptions.cpp \
-           base/LogRange.cpp \
-           base/Pitch.cpp \
-           base/PlayParameterRepository.cpp \
-           base/PlayParameters.cpp \
-           base/Preferences.cpp \
-           base/Profiler.cpp \
-           base/ProgressPrinter.cpp \
-           base/ProgressReporter.cpp \
-           base/PropertyContainer.cpp \
-           base/RangeMapper.cpp \
-           base/RealTime.cpp \
-           base/RecentFiles.cpp \
-           base/Resampler.cpp \
-           base/ResourceFinder.cpp \
-           base/Selection.cpp \
-           base/Serialiser.cpp \
-           base/StorageAdviser.cpp \
-           base/StringBits.cpp \
-           base/TempDirectory.cpp \
-           base/TempWriteFile.cpp \
-           base/TextMatcher.cpp \
-           base/Thread.cpp \
-           base/UnitDatabase.cpp \
-           base/ViewManagerBase.cpp \
-           base/XmlExportable.cpp
-
-HEADERS += data/fft/FFTapi.h \
-           data/fft/FFTCacheReader.h \
-           data/fft/FFTCacheStorageType.h \
-           data/fft/FFTCacheWriter.h \
-           data/fft/FFTDataServer.h \
-           data/fft/FFTFileCacheReader.h \
-           data/fft/FFTFileCacheWriter.h \
-           data/fft/FFTMemoryCache.h \
-           data/fileio/AudioFileReader.h \
-           data/fileio/AudioFileReaderFactory.h \
-           data/fileio/BZipFileDevice.h \
-           data/fileio/CachedFile.h \
-           data/fileio/CodedAudioFileReader.h \
-           data/fileio/CSVFileReader.h \
-           data/fileio/CSVFileWriter.h \
-           data/fileio/CSVFormat.h \
-           data/fileio/DataFileReader.h \
-           data/fileio/DataFileReaderFactory.h \
-           data/fileio/FileFinder.h \
-           data/fileio/FileReadThread.h \
-           data/fileio/FileSource.h \
-           data/fileio/MatchFileReader.h \
-           data/fileio/MatrixFile.h \
-           data/fileio/MIDIFileReader.h \
-           data/fileio/MIDIFileWriter.h \
-           data/fileio/MP3FileReader.h \
-           data/fileio/OggVorbisFileReader.h \
-           data/fileio/PlaylistFileReader.h \
-           data/fileio/QuickTimeFileReader.h \
-           data/fileio/CoreAudioFileReader.h \
-           data/fileio/ResamplingWavFileReader.h \
-           data/fileio/WavFileReader.h \
-           data/fileio/WavFileWriter.h \
-           data/midi/MIDIEvent.h \
-           data/midi/MIDIInput.h \
-           data/midi/rtmidi/RtError.h \
-           data/midi/rtmidi/RtMidi.h \
-           data/model/AggregateWaveModel.h \
-           data/model/AlignmentModel.h \
-           data/model/Dense3DModelPeakCache.h \
-           data/model/DenseThreeDimensionalModel.h \
-           data/model/DenseTimeValueModel.h \
-           data/model/EditableDenseThreeDimensionalModel.h \
-           data/model/FFTModel.h \
-           data/model/ImageModel.h \
-           data/model/IntervalModel.h \
-           data/model/Labeller.h \
-           data/model/Model.h \
-           data/model/ModelDataTableModel.h \
-           data/model/NoteModel.h \
-           data/model/FlexiNoteModel.h \
-           data/model/PathModel.h \
-           data/model/PowerOfSqrtTwoZoomConstraint.h \
-           data/model/PowerOfTwoZoomConstraint.h \
-           data/model/RangeSummarisableTimeValueModel.h \
-           data/model/RegionModel.h \
-           data/model/SparseModel.h \
-           data/model/SparseOneDimensionalModel.h \
-           data/model/SparseTimeValueModel.h \
-           data/model/SparseValueModel.h \
-           data/model/TabularModel.h \
-           data/model/TextModel.h \
-           data/model/WaveFileModel.h \
-           data/model/WritableWaveFileModel.h \
-           data/osc/OSCMessage.h \
-           data/osc/OSCQueue.h 
-SOURCES += data/fft/FFTapi.cpp \
-           data/fft/FFTDataServer.cpp \
-           data/fft/FFTFileCacheReader.cpp \
-           data/fft/FFTFileCacheWriter.cpp \
-           data/fft/FFTMemoryCache.cpp \
-           data/fileio/AudioFileReader.cpp \
-           data/fileio/AudioFileReaderFactory.cpp \
-           data/fileio/BZipFileDevice.cpp \
-           data/fileio/CachedFile.cpp \
-           data/fileio/CodedAudioFileReader.cpp \
-           data/fileio/CSVFileReader.cpp \
-           data/fileio/CSVFileWriter.cpp \
-           data/fileio/CSVFormat.cpp \
-           data/fileio/DataFileReaderFactory.cpp \
-           data/fileio/FileReadThread.cpp \
-           data/fileio/FileSource.cpp \
-           data/fileio/MatchFileReader.cpp \
-           data/fileio/MatrixFile.cpp \
-           data/fileio/MIDIFileReader.cpp \
-           data/fileio/MIDIFileWriter.cpp \
-           data/fileio/MP3FileReader.cpp \
-           data/fileio/OggVorbisFileReader.cpp \
-           data/fileio/PlaylistFileReader.cpp \
-           data/fileio/QuickTimeFileReader.cpp \
-           data/fileio/CoreAudioFileReader.cpp \
-           data/fileio/ResamplingWavFileReader.cpp \
-           data/fileio/WavFileReader.cpp \
-           data/fileio/WavFileWriter.cpp \
-           data/midi/MIDIInput.cpp \
-           data/midi/rtmidi/RtMidi.cpp \
-           data/model/AggregateWaveModel.cpp \
-           data/model/AlignmentModel.cpp \
-           data/model/Dense3DModelPeakCache.cpp \
-           data/model/DenseTimeValueModel.cpp \
-           data/model/EditableDenseThreeDimensionalModel.cpp \
-           data/model/FFTModel.cpp \
-           data/model/Model.cpp \
-           data/model/ModelDataTableModel.cpp \
-           data/model/PowerOfSqrtTwoZoomConstraint.cpp \
-           data/model/PowerOfTwoZoomConstraint.cpp \
-           data/model/RangeSummarisableTimeValueModel.cpp \
-           data/model/WaveFileModel.cpp \
-           data/model/WritableWaveFileModel.cpp \
-           data/osc/OSCMessage.cpp \
-           data/osc/OSCQueue.cpp 
-
-HEADERS += plugin/DSSIPluginFactory.h \
-           plugin/DSSIPluginInstance.h \
-           plugin/FeatureExtractionPluginFactory.h \
-           plugin/LADSPAPluginFactory.h \
-           plugin/LADSPAPluginInstance.h \
-           plugin/PluginIdentifier.h \
-           plugin/PluginXml.h \
-           plugin/RealTimePluginFactory.h \
-           plugin/RealTimePluginInstance.h \
-           plugin/api/dssi.h \
-           plugin/api/ladspa.h \
-           plugin/plugins/SamplePlayer.h \
-           plugin/api/alsa/asoundef.h \
-           plugin/api/alsa/asoundlib.h \
-           plugin/api/alsa/seq.h \
-           plugin/api/alsa/seq_event.h \
-           plugin/api/alsa/seq_midi_event.h \
-           plugin/api/alsa/sound/asequencer.h
-SOURCES += plugin/DSSIPluginFactory.cpp \
-           plugin/DSSIPluginInstance.cpp \
-           plugin/FeatureExtractionPluginFactory.cpp \
-           plugin/LADSPAPluginFactory.cpp \
-           plugin/LADSPAPluginInstance.cpp \
-           plugin/PluginIdentifier.cpp \
-           plugin/PluginXml.cpp \
-           plugin/RealTimePluginFactory.cpp \
-           plugin/RealTimePluginInstance.cpp \
-           plugin/api/dssi_alsa_compat.c \
-           plugin/plugins/SamplePlayer.cpp
-
-HEADERS += rdf/PluginRDFIndexer.h \
-           rdf/PluginRDFDescription.h \
-           rdf/RDFExporter.h \
-           rdf/RDFFeatureWriter.h \
-           rdf/RDFImporter.h \
-           rdf/RDFTransformFactory.h
-SOURCES += rdf/PluginRDFIndexer.cpp \
-           rdf/PluginRDFDescription.cpp \
-           rdf/RDFExporter.cpp \
-           rdf/RDFFeatureWriter.cpp \
-           rdf/RDFImporter.cpp \
-           rdf/RDFTransformFactory.cpp
-
-HEADERS += system/Init.h \
-           system/System.h
-SOURCES += system/Init.cpp \
-           system/System.cpp
-
-HEADERS += transform/CSVFeatureWriter.h \
-           transform/FeatureExtractionModelTransformer.h \
-           transform/FeatureWriter.h \
-           transform/FileFeatureWriter.h \
-           transform/RealTimeEffectModelTransformer.h \
-           transform/Transform.h \
-           transform/TransformDescription.h \
-           transform/TransformFactory.h \
-           transform/ModelTransformer.h \
-           transform/ModelTransformerFactory.h
-SOURCES += transform/CSVFeatureWriter.cpp \
-           transform/FeatureExtractionModelTransformer.cpp \
-           transform/FileFeatureWriter.cpp \
-           transform/RealTimeEffectModelTransformer.cpp \
-           transform/Transform.cpp \
-           transform/TransformFactory.cpp \
-           transform/ModelTransformer.cpp \
-           transform/ModelTransformerFactory.cpp
-=======
-!linux* {
-SOURCES += plugin/api/dssi_alsa_compat.c 
-}
-
-HEADERS += rdf/PluginRDFIndexer.h \
-           rdf/PluginRDFDescription.h \
-           rdf/RDFExporter.h \
-           rdf/RDFFeatureWriter.h \
-           rdf/RDFImporter.h \
-           rdf/RDFTransformFactory.h
-SOURCES += rdf/PluginRDFIndexer.cpp \
-           rdf/PluginRDFDescription.cpp \
-           rdf/RDFExporter.cpp \
-           rdf/RDFFeatureWriter.cpp \
-           rdf/RDFImporter.cpp \
-           rdf/RDFTransformFactory.cpp
-
-HEADERS += system/Init.h \
-           system/System.h
-SOURCES += system/Init.cpp \
-           system/System.cpp
-
-HEADERS += transform/CSVFeatureWriter.h \
-           transform/FeatureExtractionModelTransformer.h \
-           transform/FeatureWriter.h \
-           transform/FileFeatureWriter.h \
-           transform/RealTimeEffectModelTransformer.h \
-           transform/Transform.h \
-           transform/TransformDescription.h \
-           transform/TransformFactory.h \
-           transform/ModelTransformer.h \
-           transform/ModelTransformerFactory.h
-SOURCES += transform/CSVFeatureWriter.cpp \
-           transform/FeatureExtractionModelTransformer.cpp \
-           transform/FileFeatureWriter.cpp \
-           transform/RealTimeEffectModelTransformer.cpp \
-           transform/Transform.cpp \
-           transform/TransformFactory.cpp \
-           transform/ModelTransformer.cpp \
-           transform/ModelTransformerFactory.cpp
->>>>>>> e365cb57
+
+TEMPLATE = lib
+
+exists(config.pri) {
+    include(config.pri)
+}
+win* {
+    !exists(config.pri) {
+        DEFINES += HAVE_BZ2 HAVE_FFTW3 HAVE_FFTW3F HAVE_SNDFILE HAVE_SAMPLERATE HAVE_VAMP HAVE_VAMPHOSTSDK HAVE_RUBBERBAND HAVE_DATAQUAY HAVE_LIBLO HAVE_MAD HAVE_ID3TAG
+    }
+}
+
+CONFIG += staticlib qt thread warn_on stl rtti exceptions
+QT += network xml
+QT -= gui
+
+TARGET = svcore
+
+DEPENDPATH += . data plugin plugin/api/alsa
+INCLUDEPATH += . data plugin plugin/api/alsa ../dataquay
+OBJECTS_DIR = o
+MOC_DIR = o
+
+win32-g++ {
+    INCLUDEPATH += ../sv-dependency-builds/win32-mingw/include
+}
+win32-msvc* {
+    INCLUDEPATH += ../sv-dependency-builds/win32-msvc/include
+}
+
+# Doesn't work with this library, which contains C99 as well as C++
+PRECOMPILED_HEADER =
+
+# Set up suitable platform defines for RtMidi
+linux*:   DEFINES += __LINUX_ALSASEQ__
+macx*:    DEFINES += __MACOSX_CORE__
+win*:     DEFINES += __WINDOWS_MM__
+solaris*: DEFINES += __RTMIDI_DUMMY_ONLY__
+
+HEADERS += base/AudioLevel.h \
+           base/AudioPlaySource.h \
+           base/Clipboard.h \
+           base/Command.h \
+           base/Debug.h \
+           base/Exceptions.h \
+           base/LogRange.h \
+           base/Pitch.h \
+           base/Playable.h \
+           base/PlayParameterRepository.h \
+           base/PlayParameters.h \
+           base/Preferences.h \
+           base/Profiler.h \
+           base/ProgressPrinter.h \
+           base/ProgressReporter.h \
+           base/PropertyContainer.h \
+           base/RangeMapper.h \
+           base/RealTime.h \
+           base/RecentFiles.h \
+           base/Resampler.h \
+           base/ResizeableBitset.h \
+           base/ResourceFinder.h \
+           base/RingBuffer.h \
+           base/Scavenger.h \
+           base/Selection.h \
+           base/Serialiser.h \
+           base/StorageAdviser.h \
+           base/StringBits.h \
+           base/TempDirectory.h \
+           base/TempWriteFile.h \
+           base/TextMatcher.h \
+           base/Thread.h \
+           base/UnitDatabase.h \
+           base/ViewManagerBase.h \
+           base/Window.h \
+           base/XmlExportable.h \
+           base/ZoomConstraint.h
+SOURCES += base/AudioLevel.cpp \
+           base/Clipboard.cpp \
+           base/Command.cpp \
+           base/Debug.cpp \
+           base/Exceptions.cpp \
+           base/LogRange.cpp \
+           base/Pitch.cpp \
+           base/PlayParameterRepository.cpp \
+           base/PlayParameters.cpp \
+           base/Preferences.cpp \
+           base/Profiler.cpp \
+           base/ProgressPrinter.cpp \
+           base/ProgressReporter.cpp \
+           base/PropertyContainer.cpp \
+           base/RangeMapper.cpp \
+           base/RealTime.cpp \
+           base/RecentFiles.cpp \
+           base/Resampler.cpp \
+           base/ResourceFinder.cpp \
+           base/Selection.cpp \
+           base/Serialiser.cpp \
+           base/StorageAdviser.cpp \
+           base/StringBits.cpp \
+           base/TempDirectory.cpp \
+           base/TempWriteFile.cpp \
+           base/TextMatcher.cpp \
+           base/Thread.cpp \
+           base/UnitDatabase.cpp \
+           base/ViewManagerBase.cpp \
+           base/XmlExportable.cpp
+
+HEADERS += data/fft/FFTapi.h \
+           data/fft/FFTCacheReader.h \
+           data/fft/FFTCacheStorageType.h \
+           data/fft/FFTCacheWriter.h \
+           data/fft/FFTDataServer.h \
+           data/fft/FFTFileCacheReader.h \
+           data/fft/FFTFileCacheWriter.h \
+           data/fft/FFTMemoryCache.h \
+           data/fileio/AudioFileReader.h \
+           data/fileio/AudioFileReaderFactory.h \
+           data/fileio/BZipFileDevice.h \
+           data/fileio/CachedFile.h \
+           data/fileio/CodedAudioFileReader.h \
+           data/fileio/CSVFileReader.h \
+           data/fileio/CSVFileWriter.h \
+           data/fileio/CSVFormat.h \
+           data/fileio/DataFileReader.h \
+           data/fileio/DataFileReaderFactory.h \
+           data/fileio/FileFinder.h \
+           data/fileio/FileReadThread.h \
+           data/fileio/FileSource.h \
+           data/fileio/MatchFileReader.h \
+           data/fileio/MatrixFile.h \
+           data/fileio/MIDIFileReader.h \
+           data/fileio/MIDIFileWriter.h \
+           data/fileio/MP3FileReader.h \
+           data/fileio/OggVorbisFileReader.h \
+           data/fileio/PlaylistFileReader.h \
+           data/fileio/QuickTimeFileReader.h \
+           data/fileio/CoreAudioFileReader.h \
+           data/fileio/ResamplingWavFileReader.h \
+           data/fileio/WavFileReader.h \
+           data/fileio/WavFileWriter.h \
+           data/midi/MIDIEvent.h \
+           data/midi/MIDIInput.h \
+           data/midi/rtmidi/RtError.h \
+           data/midi/rtmidi/RtMidi.h \
+           data/model/AggregateWaveModel.h \
+           data/model/AlignmentModel.h \
+           data/model/Dense3DModelPeakCache.h \
+           data/model/DenseThreeDimensionalModel.h \
+           data/model/DenseTimeValueModel.h \
+           data/model/EditableDenseThreeDimensionalModel.h \
+           data/model/FFTModel.h \
+           data/model/ImageModel.h \
+           data/model/IntervalModel.h \
+           data/model/Labeller.h \
+           data/model/Model.h \
+           data/model/ModelDataTableModel.h \
+           data/model/NoteModel.h \
+           data/model/FlexiNoteModel.h \
+           data/model/PathModel.h \
+           data/model/PowerOfSqrtTwoZoomConstraint.h \
+           data/model/PowerOfTwoZoomConstraint.h \
+           data/model/RangeSummarisableTimeValueModel.h \
+           data/model/RegionModel.h \
+           data/model/SparseModel.h \
+           data/model/SparseOneDimensionalModel.h \
+           data/model/SparseTimeValueModel.h \
+           data/model/SparseValueModel.h \
+           data/model/TabularModel.h \
+           data/model/TextModel.h \
+           data/model/WaveFileModel.h \
+           data/model/WritableWaveFileModel.h \
+           data/osc/OSCMessage.h \
+           data/osc/OSCQueue.h 
+SOURCES += data/fft/FFTapi.cpp \
+           data/fft/FFTDataServer.cpp \
+           data/fft/FFTFileCacheReader.cpp \
+           data/fft/FFTFileCacheWriter.cpp \
+           data/fft/FFTMemoryCache.cpp \
+           data/fileio/AudioFileReader.cpp \
+           data/fileio/AudioFileReaderFactory.cpp \
+           data/fileio/BZipFileDevice.cpp \
+           data/fileio/CachedFile.cpp \
+           data/fileio/CodedAudioFileReader.cpp \
+           data/fileio/CSVFileReader.cpp \
+           data/fileio/CSVFileWriter.cpp \
+           data/fileio/CSVFormat.cpp \
+           data/fileio/DataFileReaderFactory.cpp \
+           data/fileio/FileReadThread.cpp \
+           data/fileio/FileSource.cpp \
+           data/fileio/MatchFileReader.cpp \
+           data/fileio/MatrixFile.cpp \
+           data/fileio/MIDIFileReader.cpp \
+           data/fileio/MIDIFileWriter.cpp \
+           data/fileio/MP3FileReader.cpp \
+           data/fileio/OggVorbisFileReader.cpp \
+           data/fileio/PlaylistFileReader.cpp \
+           data/fileio/QuickTimeFileReader.cpp \
+           data/fileio/CoreAudioFileReader.cpp \
+           data/fileio/ResamplingWavFileReader.cpp \
+           data/fileio/WavFileReader.cpp \
+           data/fileio/WavFileWriter.cpp \
+           data/midi/MIDIInput.cpp \
+           data/midi/rtmidi/RtMidi.cpp \
+           data/model/AggregateWaveModel.cpp \
+           data/model/AlignmentModel.cpp \
+           data/model/Dense3DModelPeakCache.cpp \
+           data/model/DenseTimeValueModel.cpp \
+           data/model/EditableDenseThreeDimensionalModel.cpp \
+           data/model/FFTModel.cpp \
+           data/model/Model.cpp \
+           data/model/ModelDataTableModel.cpp \
+           data/model/PowerOfSqrtTwoZoomConstraint.cpp \
+           data/model/PowerOfTwoZoomConstraint.cpp \
+           data/model/RangeSummarisableTimeValueModel.cpp \
+           data/model/WaveFileModel.cpp \
+           data/model/WritableWaveFileModel.cpp \
+           data/osc/OSCMessage.cpp \
+           data/osc/OSCQueue.cpp 
+
+HEADERS += plugin/DSSIPluginFactory.h \
+           plugin/DSSIPluginInstance.h \
+           plugin/FeatureExtractionPluginFactory.h \
+           plugin/LADSPAPluginFactory.h \
+           plugin/LADSPAPluginInstance.h \
+           plugin/PluginIdentifier.h \
+           plugin/PluginXml.h \
+           plugin/RealTimePluginFactory.h \
+           plugin/RealTimePluginInstance.h \
+           plugin/api/dssi.h \
+           plugin/api/ladspa.h \
+           plugin/plugins/SamplePlayer.h \
+           plugin/api/alsa/asoundef.h \
+           plugin/api/alsa/asoundlib.h \
+           plugin/api/alsa/seq.h \
+           plugin/api/alsa/seq_event.h \
+           plugin/api/alsa/seq_midi_event.h \
+           plugin/api/alsa/sound/asequencer.h
+
+
+SOURCES += plugin/DSSIPluginFactory.cpp \
+           plugin/DSSIPluginInstance.cpp \
+           plugin/FeatureExtractionPluginFactory.cpp \
+           plugin/LADSPAPluginFactory.cpp \
+           plugin/LADSPAPluginInstance.cpp \
+           plugin/PluginIdentifier.cpp \
+           plugin/PluginXml.cpp \
+           plugin/RealTimePluginFactory.cpp \
+           plugin/RealTimePluginInstance.cpp \
+           plugin/plugins/SamplePlayer.cpp
+
+!linux* {
+SOURCES += plugin/api/dssi_alsa_compat.c 
+}
+
+HEADERS += rdf/PluginRDFIndexer.h \
+           rdf/PluginRDFDescription.h \
+           rdf/RDFExporter.h \
+           rdf/RDFFeatureWriter.h \
+           rdf/RDFImporter.h \
+           rdf/RDFTransformFactory.h
+SOURCES += rdf/PluginRDFIndexer.cpp \
+           rdf/PluginRDFDescription.cpp \
+           rdf/RDFExporter.cpp \
+           rdf/RDFFeatureWriter.cpp \
+           rdf/RDFImporter.cpp \
+           rdf/RDFTransformFactory.cpp
+
+HEADERS += system/Init.h \
+           system/System.h
+SOURCES += system/Init.cpp \
+           system/System.cpp
+
+HEADERS += transform/CSVFeatureWriter.h \
+           transform/FeatureExtractionModelTransformer.h \
+           transform/FeatureWriter.h \
+           transform/FileFeatureWriter.h \
+           transform/RealTimeEffectModelTransformer.h \
+           transform/Transform.h \
+           transform/TransformDescription.h \
+           transform/TransformFactory.h \
+           transform/ModelTransformer.h \
+           transform/ModelTransformerFactory.h
+SOURCES += transform/CSVFeatureWriter.cpp \
+           transform/FeatureExtractionModelTransformer.cpp \
+           transform/FileFeatureWriter.cpp \
+           transform/RealTimeEffectModelTransformer.cpp \
+           transform/Transform.cpp \
+           transform/TransformFactory.cpp \
+           transform/ModelTransformer.cpp \
+           transform/ModelTransformerFactory.cpp