
TEMPLATE = lib

INCLUDEPATH += ../vamp-plugin-sdk

exists(config.pri) {
    include(config.pri)
}

CONFIG += staticlib qt thread warn_on stl rtti exceptions c++11
QT += network xml
QT -= gui

TARGET = svcore

DEPENDPATH += . data plugin plugin/api/alsa ../dataquay ../checker ../piper-cpp
INCLUDEPATH += . data plugin plugin/api/alsa ../dataquay ../checker ../piper-cpp
OBJECTS_DIR = o
MOC_DIR = o

# Doesn't work with this library, which contains C99 as well as C++
PRECOMPILED_HEADER =

# Set up suitable platform defines for RtMidi
linux*:   DEFINES += __LINUX_ALSASEQ__
macx*:    DEFINES += __MACOSX_CORE__
win*:     DEFINES += __WINDOWS_MM__
solaris*: DEFINES += __RTMIDI_DUMMY_ONLY__

<<<<<<< HEAD
include(files.pri)
=======
HEADERS += base/AudioLevel.h \
           base/AudioPlaySource.h \
           base/BaseTypes.h \
           base/Clipboard.h \
           base/ColumnOp.h \
           base/Command.h \
           base/Debug.h \
           base/Exceptions.h \
           base/LogRange.h \
           base/MagnitudeRange.h \
           base/Pitch.h \
           base/Playable.h \
           base/PlayParameterRepository.h \
           base/PlayParameters.h \
           base/Preferences.h \
           base/Profiler.h \
           base/ProgressPrinter.h \
           base/ProgressReporter.h \
           base/PropertyContainer.h \
           base/RangeMapper.h \
           base/RealTime.h \
           base/RecentFiles.h \
           base/Resampler.h \
           base/ResourceFinder.h \
           base/RingBuffer.h \
           base/Scavenger.h \
           base/Selection.h \
           base/Serialiser.h \
           base/StorageAdviser.h \
           base/StringBits.h \
           base/Strings.h \
           base/TempDirectory.h \
           base/TempWriteFile.h \
           base/TextMatcher.h \
           base/Thread.h \
           base/UnitDatabase.h \
           base/ViewManagerBase.h \
           base/Window.h \
           base/XmlExportable.h \
           base/ZoomConstraint.h
SOURCES += base/AudioLevel.cpp \
           base/Clipboard.cpp \
           base/Command.cpp \
           base/Debug.cpp \
           base/Exceptions.cpp \
           base/LogRange.cpp \
           base/Pitch.cpp \
           base/PlayParameterRepository.cpp \
           base/PlayParameters.cpp \
           base/Preferences.cpp \
           base/Profiler.cpp \
           base/ProgressPrinter.cpp \
           base/ProgressReporter.cpp \
           base/PropertyContainer.cpp \
           base/RangeMapper.cpp \
           base/RealTime.cpp \
           base/RecentFiles.cpp \
           base/Resampler.cpp \
           base/ResourceFinder.cpp \
           base/Selection.cpp \
           base/Serialiser.cpp \
           base/StorageAdviser.cpp \
           base/StringBits.cpp \
           base/Strings.cpp \
           base/TempDirectory.cpp \
           base/TempWriteFile.cpp \
           base/TextMatcher.cpp \
           base/Thread.cpp \
           base/UnitDatabase.cpp \
           base/ViewManagerBase.cpp \
           base/XmlExportable.cpp

HEADERS += data/fft/FFTapi.h \
           data/fileio/AudioFileReader.h \
           data/fileio/AudioFileReaderFactory.h \
           data/fileio/AudioFileSizeEstimator.h \
           data/fileio/BZipFileDevice.h \
           data/fileio/CachedFile.h \
           data/fileio/CodedAudioFileReader.h \
           data/fileio/CSVFileReader.h \
           data/fileio/CSVFileWriter.h \
           data/fileio/CSVFormat.h \
           data/fileio/DataFileReader.h \
           data/fileio/DataFileReaderFactory.h \
           data/fileio/FileFinder.h \
           data/fileio/FileReadThread.h \
           data/fileio/FileSource.h \
           data/fileio/MIDIFileReader.h \
           data/fileio/MIDIFileWriter.h \
           data/fileio/MP3FileReader.h \
           data/fileio/OggVorbisFileReader.h \
           data/fileio/PlaylistFileReader.h \
           data/fileio/QuickTimeFileReader.h \
           data/fileio/CoreAudioFileReader.h \
           data/fileio/DecodingWavFileReader.h \
           data/fileio/WavFileReader.h \
           data/fileio/WavFileWriter.h \
           data/midi/MIDIEvent.h \
           data/midi/MIDIInput.h \
           data/midi/rtmidi/RtError.h \
           data/midi/rtmidi/RtMidi.h \
           data/model/AggregateWaveModel.h \
           data/model/AlignmentModel.h \
           data/model/Dense3DModelPeakCache.h \
           data/model/DenseThreeDimensionalModel.h \
           data/model/DenseTimeValueModel.h \
           data/model/EditableDenseThreeDimensionalModel.h \
           data/model/FFTModel.h \
           data/model/ImageModel.h \
           data/model/IntervalModel.h \
           data/model/Labeller.h \
           data/model/Model.h \
           data/model/ModelDataTableModel.h \
           data/model/NoteModel.h \
           data/model/FlexiNoteModel.h \
           data/model/PathModel.h \
           data/model/PowerOfSqrtTwoZoomConstraint.h \
           data/model/PowerOfTwoZoomConstraint.h \
           data/model/RangeSummarisableTimeValueModel.h \
           data/model/RegionModel.h \
           data/model/SparseModel.h \
           data/model/SparseOneDimensionalModel.h \
           data/model/SparseTimeValueModel.h \
           data/model/SparseValueModel.h \
           data/model/TabularModel.h \
           data/model/TextModel.h \
           data/model/WaveFileModel.h \
           data/model/ReadOnlyWaveFileModel.h \
           data/model/WritableWaveFileModel.h \
           data/osc/OSCMessage.h \
           data/osc/OSCQueue.h 
SOURCES += data/fft/FFTapi.cpp \
           data/fileio/AudioFileReader.cpp \
           data/fileio/AudioFileReaderFactory.cpp \
           data/fileio/AudioFileSizeEstimator.cpp \
           data/fileio/BZipFileDevice.cpp \
           data/fileio/CachedFile.cpp \
           data/fileio/CodedAudioFileReader.cpp \
           data/fileio/CSVFileReader.cpp \
           data/fileio/CSVFileWriter.cpp \
           data/fileio/CSVFormat.cpp \
           data/fileio/DataFileReaderFactory.cpp \
           data/fileio/FileReadThread.cpp \
           data/fileio/FileSource.cpp \
           data/fileio/MIDIFileReader.cpp \
           data/fileio/MIDIFileWriter.cpp \
           data/fileio/MP3FileReader.cpp \
           data/fileio/OggVorbisFileReader.cpp \
           data/fileio/PlaylistFileReader.cpp \
           data/fileio/QuickTimeFileReader.cpp \
           data/fileio/CoreAudioFileReader.cpp \
           data/fileio/DecodingWavFileReader.cpp \
           data/fileio/WavFileReader.cpp \
           data/fileio/WavFileWriter.cpp \
           data/midi/MIDIInput.cpp \
           data/midi/rtmidi/RtMidi.cpp \
           data/model/AggregateWaveModel.cpp \
           data/model/AlignmentModel.cpp \
           data/model/Dense3DModelPeakCache.cpp \
           data/model/DenseTimeValueModel.cpp \
           data/model/EditableDenseThreeDimensionalModel.cpp \
           data/model/FFTModel.cpp \
           data/model/Model.cpp \
           data/model/ModelDataTableModel.cpp \
           data/model/PowerOfSqrtTwoZoomConstraint.cpp \
           data/model/PowerOfTwoZoomConstraint.cpp \
           data/model/RangeSummarisableTimeValueModel.cpp \
           data/model/WaveFileModel.cpp \
           data/model/ReadOnlyWaveFileModel.cpp \
           data/model/WritableWaveFileModel.cpp \
           data/osc/OSCMessage.cpp \
           data/osc/OSCQueue.cpp 

HEADERS += plugin/PluginScan.h \
           plugin/DSSIPluginFactory.h \
           plugin/DSSIPluginInstance.h \
           plugin/FeatureExtractionPluginFactory.h \
           plugin/LADSPAPluginFactory.h \
           plugin/LADSPAPluginInstance.h \
           plugin/NativeVampPluginFactory.h \
           plugin/PiperVampPluginFactory.h \
           plugin/PluginIdentifier.h \
           plugin/PluginXml.h \
           plugin/RealTimePluginFactory.h \
           plugin/RealTimePluginInstance.h \
           plugin/api/dssi.h \
           plugin/api/ladspa.h \
           plugin/plugins/SamplePlayer.h \
           plugin/api/alsa/asoundef.h \
           plugin/api/alsa/asoundlib.h \
           plugin/api/alsa/seq.h \
           plugin/api/alsa/seq_event.h \
           plugin/api/alsa/seq_midi_event.h \
           plugin/api/alsa/sound/asequencer.h


SOURCES += plugin/PluginScan.cpp \
           plugin/DSSIPluginFactory.cpp \
           plugin/DSSIPluginInstance.cpp \
           plugin/FeatureExtractionPluginFactory.cpp \
           plugin/LADSPAPluginFactory.cpp \
           plugin/LADSPAPluginInstance.cpp \
           plugin/NativeVampPluginFactory.cpp \
           plugin/PiperVampPluginFactory.cpp \
           plugin/PluginIdentifier.cpp \
           plugin/PluginXml.cpp \
           plugin/RealTimePluginFactory.cpp \
           plugin/RealTimePluginInstance.cpp \
           plugin/plugins/SamplePlayer.cpp

!linux* {
SOURCES += plugin/api/dssi_alsa_compat.c 
}

HEADERS += rdf/PluginRDFIndexer.h \
           rdf/PluginRDFDescription.h \
           rdf/RDFExporter.h \
           rdf/RDFFeatureWriter.h \
           rdf/RDFImporter.h \
           rdf/RDFTransformFactory.h
SOURCES += rdf/PluginRDFIndexer.cpp \
           rdf/PluginRDFDescription.cpp \
           rdf/RDFExporter.cpp \
           rdf/RDFFeatureWriter.cpp \
           rdf/RDFImporter.cpp \
           rdf/RDFTransformFactory.cpp

HEADERS += system/Init.h \
           system/System.h
SOURCES += system/Init.cpp \
           system/System.cpp
>>>>>>> 78a1a3bb

HEADERS = $$(SVCORE_HEADERS)
SOURCES = $$(SVCORE_SOURCES)<|MERGE_RESOLUTION|>--- conflicted
+++ resolved
@@ -27,241 +27,7 @@
 win*:     DEFINES += __WINDOWS_MM__
 solaris*: DEFINES += __RTMIDI_DUMMY_ONLY__
 
-<<<<<<< HEAD
 include(files.pri)
-=======
-HEADERS += base/AudioLevel.h \
-           base/AudioPlaySource.h \
-           base/BaseTypes.h \
-           base/Clipboard.h \
-           base/ColumnOp.h \
-           base/Command.h \
-           base/Debug.h \
-           base/Exceptions.h \
-           base/LogRange.h \
-           base/MagnitudeRange.h \
-           base/Pitch.h \
-           base/Playable.h \
-           base/PlayParameterRepository.h \
-           base/PlayParameters.h \
-           base/Preferences.h \
-           base/Profiler.h \
-           base/ProgressPrinter.h \
-           base/ProgressReporter.h \
-           base/PropertyContainer.h \
-           base/RangeMapper.h \
-           base/RealTime.h \
-           base/RecentFiles.h \
-           base/Resampler.h \
-           base/ResourceFinder.h \
-           base/RingBuffer.h \
-           base/Scavenger.h \
-           base/Selection.h \
-           base/Serialiser.h \
-           base/StorageAdviser.h \
-           base/StringBits.h \
-           base/Strings.h \
-           base/TempDirectory.h \
-           base/TempWriteFile.h \
-           base/TextMatcher.h \
-           base/Thread.h \
-           base/UnitDatabase.h \
-           base/ViewManagerBase.h \
-           base/Window.h \
-           base/XmlExportable.h \
-           base/ZoomConstraint.h
-SOURCES += base/AudioLevel.cpp \
-           base/Clipboard.cpp \
-           base/Command.cpp \
-           base/Debug.cpp \
-           base/Exceptions.cpp \
-           base/LogRange.cpp \
-           base/Pitch.cpp \
-           base/PlayParameterRepository.cpp \
-           base/PlayParameters.cpp \
-           base/Preferences.cpp \
-           base/Profiler.cpp \
-           base/ProgressPrinter.cpp \
-           base/ProgressReporter.cpp \
-           base/PropertyContainer.cpp \
-           base/RangeMapper.cpp \
-           base/RealTime.cpp \
-           base/RecentFiles.cpp \
-           base/Resampler.cpp \
-           base/ResourceFinder.cpp \
-           base/Selection.cpp \
-           base/Serialiser.cpp \
-           base/StorageAdviser.cpp \
-           base/StringBits.cpp \
-           base/Strings.cpp \
-           base/TempDirectory.cpp \
-           base/TempWriteFile.cpp \
-           base/TextMatcher.cpp \
-           base/Thread.cpp \
-           base/UnitDatabase.cpp \
-           base/ViewManagerBase.cpp \
-           base/XmlExportable.cpp
-
-HEADERS += data/fft/FFTapi.h \
-           data/fileio/AudioFileReader.h \
-           data/fileio/AudioFileReaderFactory.h \
-           data/fileio/AudioFileSizeEstimator.h \
-           data/fileio/BZipFileDevice.h \
-           data/fileio/CachedFile.h \
-           data/fileio/CodedAudioFileReader.h \
-           data/fileio/CSVFileReader.h \
-           data/fileio/CSVFileWriter.h \
-           data/fileio/CSVFormat.h \
-           data/fileio/DataFileReader.h \
-           data/fileio/DataFileReaderFactory.h \
-           data/fileio/FileFinder.h \
-           data/fileio/FileReadThread.h \
-           data/fileio/FileSource.h \
-           data/fileio/MIDIFileReader.h \
-           data/fileio/MIDIFileWriter.h \
-           data/fileio/MP3FileReader.h \
-           data/fileio/OggVorbisFileReader.h \
-           data/fileio/PlaylistFileReader.h \
-           data/fileio/QuickTimeFileReader.h \
-           data/fileio/CoreAudioFileReader.h \
-           data/fileio/DecodingWavFileReader.h \
-           data/fileio/WavFileReader.h \
-           data/fileio/WavFileWriter.h \
-           data/midi/MIDIEvent.h \
-           data/midi/MIDIInput.h \
-           data/midi/rtmidi/RtError.h \
-           data/midi/rtmidi/RtMidi.h \
-           data/model/AggregateWaveModel.h \
-           data/model/AlignmentModel.h \
-           data/model/Dense3DModelPeakCache.h \
-           data/model/DenseThreeDimensionalModel.h \
-           data/model/DenseTimeValueModel.h \
-           data/model/EditableDenseThreeDimensionalModel.h \
-           data/model/FFTModel.h \
-           data/model/ImageModel.h \
-           data/model/IntervalModel.h \
-           data/model/Labeller.h \
-           data/model/Model.h \
-           data/model/ModelDataTableModel.h \
-           data/model/NoteModel.h \
-           data/model/FlexiNoteModel.h \
-           data/model/PathModel.h \
-           data/model/PowerOfSqrtTwoZoomConstraint.h \
-           data/model/PowerOfTwoZoomConstraint.h \
-           data/model/RangeSummarisableTimeValueModel.h \
-           data/model/RegionModel.h \
-           data/model/SparseModel.h \
-           data/model/SparseOneDimensionalModel.h \
-           data/model/SparseTimeValueModel.h \
-           data/model/SparseValueModel.h \
-           data/model/TabularModel.h \
-           data/model/TextModel.h \
-           data/model/WaveFileModel.h \
-           data/model/ReadOnlyWaveFileModel.h \
-           data/model/WritableWaveFileModel.h \
-           data/osc/OSCMessage.h \
-           data/osc/OSCQueue.h 
-SOURCES += data/fft/FFTapi.cpp \
-           data/fileio/AudioFileReader.cpp \
-           data/fileio/AudioFileReaderFactory.cpp \
-           data/fileio/AudioFileSizeEstimator.cpp \
-           data/fileio/BZipFileDevice.cpp \
-           data/fileio/CachedFile.cpp \
-           data/fileio/CodedAudioFileReader.cpp \
-           data/fileio/CSVFileReader.cpp \
-           data/fileio/CSVFileWriter.cpp \
-           data/fileio/CSVFormat.cpp \
-           data/fileio/DataFileReaderFactory.cpp \
-           data/fileio/FileReadThread.cpp \
-           data/fileio/FileSource.cpp \
-           data/fileio/MIDIFileReader.cpp \
-           data/fileio/MIDIFileWriter.cpp \
-           data/fileio/MP3FileReader.cpp \
-           data/fileio/OggVorbisFileReader.cpp \
-           data/fileio/PlaylistFileReader.cpp \
-           data/fileio/QuickTimeFileReader.cpp \
-           data/fileio/CoreAudioFileReader.cpp \
-           data/fileio/DecodingWavFileReader.cpp \
-           data/fileio/WavFileReader.cpp \
-           data/fileio/WavFileWriter.cpp \
-           data/midi/MIDIInput.cpp \
-           data/midi/rtmidi/RtMidi.cpp \
-           data/model/AggregateWaveModel.cpp \
-           data/model/AlignmentModel.cpp \
-           data/model/Dense3DModelPeakCache.cpp \
-           data/model/DenseTimeValueModel.cpp \
-           data/model/EditableDenseThreeDimensionalModel.cpp \
-           data/model/FFTModel.cpp \
-           data/model/Model.cpp \
-           data/model/ModelDataTableModel.cpp \
-           data/model/PowerOfSqrtTwoZoomConstraint.cpp \
-           data/model/PowerOfTwoZoomConstraint.cpp \
-           data/model/RangeSummarisableTimeValueModel.cpp \
-           data/model/WaveFileModel.cpp \
-           data/model/ReadOnlyWaveFileModel.cpp \
-           data/model/WritableWaveFileModel.cpp \
-           data/osc/OSCMessage.cpp \
-           data/osc/OSCQueue.cpp 
-
-HEADERS += plugin/PluginScan.h \
-           plugin/DSSIPluginFactory.h \
-           plugin/DSSIPluginInstance.h \
-           plugin/FeatureExtractionPluginFactory.h \
-           plugin/LADSPAPluginFactory.h \
-           plugin/LADSPAPluginInstance.h \
-           plugin/NativeVampPluginFactory.h \
-           plugin/PiperVampPluginFactory.h \
-           plugin/PluginIdentifier.h \
-           plugin/PluginXml.h \
-           plugin/RealTimePluginFactory.h \
-           plugin/RealTimePluginInstance.h \
-           plugin/api/dssi.h \
-           plugin/api/ladspa.h \
-           plugin/plugins/SamplePlayer.h \
-           plugin/api/alsa/asoundef.h \
-           plugin/api/alsa/asoundlib.h \
-           plugin/api/alsa/seq.h \
-           plugin/api/alsa/seq_event.h \
-           plugin/api/alsa/seq_midi_event.h \
-           plugin/api/alsa/sound/asequencer.h
-
-
-SOURCES += plugin/PluginScan.cpp \
-           plugin/DSSIPluginFactory.cpp \
-           plugin/DSSIPluginInstance.cpp \
-           plugin/FeatureExtractionPluginFactory.cpp \
-           plugin/LADSPAPluginFactory.cpp \
-           plugin/LADSPAPluginInstance.cpp \
-           plugin/NativeVampPluginFactory.cpp \
-           plugin/PiperVampPluginFactory.cpp \
-           plugin/PluginIdentifier.cpp \
-           plugin/PluginXml.cpp \
-           plugin/RealTimePluginFactory.cpp \
-           plugin/RealTimePluginInstance.cpp \
-           plugin/plugins/SamplePlayer.cpp
-
-!linux* {
-SOURCES += plugin/api/dssi_alsa_compat.c 
-}
-
-HEADERS += rdf/PluginRDFIndexer.h \
-           rdf/PluginRDFDescription.h \
-           rdf/RDFExporter.h \
-           rdf/RDFFeatureWriter.h \
-           rdf/RDFImporter.h \
-           rdf/RDFTransformFactory.h
-SOURCES += rdf/PluginRDFIndexer.cpp \
-           rdf/PluginRDFDescription.cpp \
-           rdf/RDFExporter.cpp \
-           rdf/RDFFeatureWriter.cpp \
-           rdf/RDFImporter.cpp \
-           rdf/RDFTransformFactory.cpp
-
-HEADERS += system/Init.h \
-           system/System.h
-SOURCES += system/Init.cpp \
-           system/System.cpp
->>>>>>> 78a1a3bb
 
 HEADERS = $$(SVCORE_HEADERS)
-SOURCES = $$(SVCORE_SOURCES)+SOURCES = $$(SVCORE_SOURCES)
