--- conflicted
+++ resolved
@@ -48,13 +48,9 @@
 
     Vamp::Plugin *m_plugin;
     Vamp::Plugin::OutputDescriptor *m_descriptor;
-<<<<<<< HEAD
-    int m_outputFeatureNo;
-	PreferredOutputModel m_preferredOutputModel;
-=======
     int m_fixedRateFeatureNo; // to assign times to FixedSampleRate features
     int m_outputNo;
->>>>>>> e365cb57
+    PreferredOutputModel m_preferredOutputModel;
 
     void createOutputModel();
 
