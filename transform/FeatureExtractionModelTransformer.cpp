--- conflicted
+++ resolved
@@ -278,20 +278,11 @@
         //!!! the model rate to be the input model's rate, and adjust
         //!!! the resolution appropriately.  We can't properly display
         //!!! data with a higher resolution than the base model at all
-<<<<<<< HEAD
-//	modelRate = size_t(m_descriptors[n]->sampleRate + 0.001);
         if (m_descriptors[n]->sampleRate > input->getSampleRate()) {
             modelResolution = 1;
         } else {
-            modelResolution = size_t(input->getSampleRate() /
-                                     m_descriptors[n]->sampleRate);
-=======
-        if (m_descriptor->sampleRate > input->getSampleRate()) {
-            modelResolution = 1;
-        } else {
             modelResolution = size_t(round(input->getSampleRate() /
-                                           m_descriptor->sampleRate));
->>>>>>> 1b7d1cf6
+                                           m_descriptors[n]->sampleRate));
         }
 	break;
     }
@@ -860,13 +851,7 @@
 //             << ", m_descriptor->sampleRate = " << m_descriptor->sampleRate
 //             << ", inputRate = " << inputRate
 //             << " giving frame = ";
-<<<<<<< HEAD
- 
         frame = lrintf((m_fixedRateFeatureNos[n] / m_descriptors[n]->sampleRate)
-=======
-
-        frame = lrintf((m_fixedRateFeatureNo / m_descriptor->sampleRate)
->>>>>>> 1b7d1cf6
                        * int(inputRate));
     }
 
@@ -940,7 +925,7 @@
             }
         }
 
-		if (isOutput<FlexiNoteModel>(n)) { // GF: added for flexi note model
+        if (isOutput<FlexiNoteModel>(n)) { // GF: added for flexi note model
 
             float velocity = 100;
             if (feature.values.size() > index) {
@@ -1011,8 +996,8 @@
 //        cerr << "(note: model resolution = " << model->getResolution() << ")"
 //             << endl;
 
-        if (!feature.hasTimestamp && m_fixedRateFeatureNo >= 0) {
-            model->setColumn(m_fixedRateFeatureNo, values);
+        if (!feature.hasTimestamp && m_fixedRateFeatureNos[n] >= 0) {
+            model->setColumn(m_fixedRateFeatureNos[n], values);
         } else {
             model->setColumn(frame / model->getResolution(), values);
         }
