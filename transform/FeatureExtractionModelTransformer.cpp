/* -*- c-basic-offset: 4 indent-tabs-mode: nil -*-  vi:set ts=8 sts=4 sw=4: */

/*
    Sonic Visualiser
    An audio file viewer and annotation editor.
    Centre for Digital Music, Queen Mary, University of London.
    This file copyright 2006 Chris Cannam and QMUL.
    
    This program is free software; you can redistribute it and/or
    modify it under the terms of the GNU General Public License as
    published by the Free Software Foundation; either version 2 of the
    License, or (at your option) any later version.  See the file
    COPYING included with this distribution for more information.
*/

#include "FeatureExtractionModelTransformer.h"

#include "plugin/FeatureExtractionPluginFactory.h"
#include "plugin/PluginXml.h"
#include <vamp-hostsdk/Plugin.h>

#include "data/model/Model.h"
#include "base/Window.h"
#include "base/Exceptions.h"
#include "data/model/SparseOneDimensionalModel.h"
#include "data/model/SparseTimeValueModel.h"
#include "data/model/EditableDenseThreeDimensionalModel.h"
#include "data/model/DenseTimeValueModel.h"
#include "data/model/NoteModel.h"
#include "data/model/RegionModel.h"
#include "data/model/FFTModel.h"
#include "data/model/WaveFileModel.h"
#include "rdf/PluginRDFDescription.h"

#include "TransformFactory.h"

#include <iostream>

FeatureExtractionModelTransformer::FeatureExtractionModelTransformer(Input in,
                                                                     const Transform &transform) :
    ModelTransformer(in, transform),
    m_plugin(0),
    m_descriptor(0),
    m_outputNo(0),
    m_fixedRateFeatureNo(-1) // we increment before use
{
//    SVDEBUG << "FeatureExtractionModelTransformer::FeatureExtractionModelTransformer: plugin " << pluginId << ", outputName " << m_transform.getOutput() << endl;

    QString pluginId = transform.getPluginIdentifier();

    FeatureExtractionPluginFactory *factory =
	FeatureExtractionPluginFactory::instanceFor(pluginId);

    if (!factory) {
        m_message = tr("No factory available for feature extraction plugin id \"%1\" (unknown plugin type, or internal error?)").arg(pluginId);
	return;
    }

    DenseTimeValueModel *input = getConformingInput();
    if (!input) {
        m_message = tr("Input model for feature extraction plugin \"%1\" is of wrong type (internal error?)").arg(pluginId);
        return;
    }

    m_plugin = factory->instantiatePlugin(pluginId, input->getSampleRate());
    if (!m_plugin) {
        m_message = tr("Failed to instantiate plugin \"%1\"").arg(pluginId);
	return;
    }

    TransformFactory::getInstance()->makeContextConsistentWithPlugin
        (m_transform, m_plugin);

    TransformFactory::getInstance()->setPluginParameters
        (m_transform, m_plugin);

    size_t channelCount = input->getChannelCount();
    if (m_plugin->getMaxChannelCount() < channelCount) {
	channelCount = 1;
    }
    if (m_plugin->getMinChannelCount() > channelCount) {
        m_message = tr("Cannot provide enough channels to feature extraction plugin \"%1\" (plugin min is %2, max %3; input model has %4)")
            .arg(pluginId)
            .arg(m_plugin->getMinChannelCount())
            .arg(m_plugin->getMaxChannelCount())
            .arg(input->getChannelCount());
	return;
    }

    SVDEBUG << "Initialising feature extraction plugin with channels = "
              << channelCount << ", step = " << m_transform.getStepSize()
              << ", block = " << m_transform.getBlockSize() << endl;

    if (!m_plugin->initialise(channelCount,
                              m_transform.getStepSize(),
                              m_transform.getBlockSize())) {

        size_t pstep = m_transform.getStepSize();
        size_t pblock = m_transform.getBlockSize();

        m_transform.setStepSize(0);
        m_transform.setBlockSize(0);
        TransformFactory::getInstance()->makeContextConsistentWithPlugin
            (m_transform, m_plugin);

        if (m_transform.getStepSize() != pstep ||
            m_transform.getBlockSize() != pblock) {
            
            if (!m_plugin->initialise(channelCount,
                                      m_transform.getStepSize(),
                                      m_transform.getBlockSize())) {

                m_message = tr("Failed to initialise feature extraction plugin \"%1\"").arg(pluginId);
                return;

            } else {

                m_message = tr("Feature extraction plugin \"%1\" rejected the given step and block sizes (%2 and %3); using plugin defaults (%4 and %5) instead")
                    .arg(pluginId)
                    .arg(pstep)
                    .arg(pblock)
                    .arg(m_transform.getStepSize())
                    .arg(m_transform.getBlockSize());
            }

        } else {

            m_message = tr("Failed to initialise feature extraction plugin \"%1\"").arg(pluginId);
            return;
        }
    }

    if (m_transform.getPluginVersion() != "") {
        QString pv = QString("%1").arg(m_plugin->getPluginVersion());
        if (pv != m_transform.getPluginVersion()) {
            QString vm = tr("Transform was configured for version %1 of plugin \"%2\", but the plugin being used is version %3")
                .arg(m_transform.getPluginVersion())
                .arg(pluginId)
                .arg(pv);
            if (m_message != "") {
                m_message = QString("%1; %2").arg(vm).arg(m_message);
            } else {
                m_message = vm;
            }
        }
    }

    Vamp::Plugin::OutputList outputs = m_plugin->getOutputDescriptors();

    if (outputs.empty()) {
        m_message = tr("Plugin \"%1\" has no outputs").arg(pluginId);
	return;
    }
    
    for (size_t i = 0; i < outputs.size(); ++i) {
//        SVDEBUG << "comparing output " << i << " name \"" << outputs[i].identifier << "\" with expected \"" << m_transform.getOutput() << "\"" << endl;
	if (m_transform.getOutput() == "" ||
            outputs[i].identifier == m_transform.getOutput().toStdString()) {
	    m_outputNo = i;
	    m_descriptor = new Vamp::Plugin::OutputDescriptor(outputs[i]);
	    break;
	}
    }

    if (!m_descriptor) {
        m_message = tr("Plugin \"%1\" has no output named \"%2\"")
            .arg(pluginId)
            .arg(m_transform.getOutput());
	return;
    }

    createOutputModel();
}

void
FeatureExtractionModelTransformer::createOutputModel()
{
    DenseTimeValueModel *input = getConformingInput();

//    std::cerr << "FeatureExtractionModelTransformer::createOutputModel: sample type " << m_descriptor->sampleType << ", rate " << m_descriptor->sampleRate << std::endl;
    
    PluginRDFDescription description(m_transform.getPluginIdentifier());
    QString outputId = m_transform.getOutput();

    int binCount = 1;
    float minValue = 0.0, maxValue = 0.0;
    bool haveExtents = false;
    
    if (m_descriptor->hasFixedBinCount) {
	binCount = m_descriptor->binCount;
    }

//    std::cerr << "FeatureExtractionModelTransformer: output bin count "
//	      << binCount << std::endl;

    if (binCount > 0 && m_descriptor->hasKnownExtents) {
	minValue = m_descriptor->minValue;
	maxValue = m_descriptor->maxValue;
        haveExtents = true;
    }

    size_t modelRate = input->getSampleRate();
    size_t modelResolution = 1;

    if (m_descriptor->sampleType != 
        Vamp::Plugin::OutputDescriptor::OneSamplePerStep) {
        if (m_descriptor->sampleRate > input->getSampleRate()) {
            std::cerr << "WARNING: plugin reports output sample rate as "
                      << m_descriptor->sampleRate << " (can't display features with finer resolution than the input rate of " << input->getSampleRate() << ")" << std::endl;
        }
    }

    switch (m_descriptor->sampleType) {

    case Vamp::Plugin::OutputDescriptor::VariableSampleRate:
	if (m_descriptor->sampleRate != 0.0) {
	    modelResolution = size_t(modelRate / m_descriptor->sampleRate + 0.001);
	}
	break;

    case Vamp::Plugin::OutputDescriptor::OneSamplePerStep:
	modelResolution = m_transform.getStepSize();
	break;

    case Vamp::Plugin::OutputDescriptor::FixedSampleRate:
        //!!! SV doesn't actually support display of models that have
        //!!! different underlying rates together -- so we always set
        //!!! the model rate to be the input model's rate, and adjust
        //!!! the resolution appropriately.  We can't properly display
        //!!! data with a higher resolution than the base model at all
//	modelRate = size_t(m_descriptor->sampleRate + 0.001);
        if (m_descriptor->sampleRate > input->getSampleRate()) {
            modelResolution = 1;
        } else {
            modelResolution = size_t(input->getSampleRate() /
                                     m_descriptor->sampleRate);
        }
	break;
    }

    bool preDurationPlugin = (m_plugin->getVampApiVersion() < 2);

    if (binCount == 0 &&
        (preDurationPlugin || !m_descriptor->hasDuration)) {

        // Anything with no value and no duration is an instant

	m_output = new SparseOneDimensionalModel(modelRate, modelResolution,
						 false);

        QString outputEventTypeURI = description.getOutputEventTypeURI(outputId);
        m_output->setRDFTypeURI(outputEventTypeURI);

    } else if ((preDurationPlugin && binCount > 1 &&
                (m_descriptor->sampleType ==
                 Vamp::Plugin::OutputDescriptor::VariableSampleRate)) ||
               (!preDurationPlugin && m_descriptor->hasDuration)) {

        // For plugins using the old v1 API without explicit duration,
        // we treat anything that has multiple bins (i.e. that has the
        // potential to have value and duration) and a variable sample
        // rate as a note model, taking its values as pitch, duration
        // and velocity (if present) respectively.  This is the same
        // behaviour as always applied by SV to these plugins in the
        // past.

        // For plugins with the newer API, we treat anything with
        // duration as either a note model with pitch and velocity, or
        // a region model.

        // How do we know whether it's an interval or note model?
        // What's the essential difference?  Is a note model any
        // interval model using a Hz or "MIDI pitch" scale?  There
        // isn't really a reliable test for "MIDI pitch"...  Does a
        // note model always have velocity?  This is a good question
        // to be addressed by accompanying RDF, but for the moment we
        // will do the following...

        bool isNoteModel = false;
        
        // Regions have only value (and duration -- we can't extract a
        // region model from an old-style plugin that doesn't support
        // duration)
        if (binCount > 1) isNoteModel = true;

        // Regions do not have units of Hz or MIDI things (a sweeping
        // assumption!)
        if (m_descriptor->unit == "Hz" ||
            m_descriptor->unit.find("MIDI") != std::string::npos ||
            m_descriptor->unit.find("midi") != std::string::npos) {
            isNoteModel = true;
        }

        // If we had a "sparse 3D model", we would have the additional
        // problem of determining whether to use that here (if bin
        // count > 1).  But we don't.

        if (isNoteModel) {

            NoteModel *model;
            if (haveExtents) {
                model = new NoteModel
                    (modelRate, modelResolution, minValue, maxValue, false);
            } else {
                model = new NoteModel
                    (modelRate, modelResolution, false);
            }
            model->setScaleUnits(m_descriptor->unit.c_str());
            m_output = model;

        } else {

            RegionModel *model;
            if (haveExtents) {
                model = new RegionModel
                    (modelRate, modelResolution, minValue, maxValue, false);
            } else {
                model = new RegionModel
                    (modelRate, modelResolution, false);
            }
            model->setScaleUnits(m_descriptor->unit.c_str());
            m_output = model;
        }

        QString outputEventTypeURI = description.getOutputEventTypeURI(outputId);
        m_output->setRDFTypeURI(outputEventTypeURI);

    } else if (binCount == 1 ||
               (m_descriptor->sampleType == 
                Vamp::Plugin::OutputDescriptor::VariableSampleRate)) {

        // Anything that is not a 1D, note, or interval model and that
        // has only one value per result must be a sparse time value
        // model.

        // Anything that is not a 1D, note, or interval model and that
        // has a variable sample rate is also treated as a sparse time
        // value model regardless of its bin count, because we lack a
        // sparse 3D model.

        SparseTimeValueModel *model;
        if (haveExtents) {
            model = new SparseTimeValueModel
                (modelRate, modelResolution, minValue, maxValue, false);
        } else {
            model = new SparseTimeValueModel
                (modelRate, modelResolution, false);
        }

        Vamp::Plugin::OutputList outputs = m_plugin->getOutputDescriptors();
        model->setScaleUnits(outputs[m_outputNo].unit.c_str());

        m_output = model;

        QString outputEventTypeURI = description.getOutputEventTypeURI(outputId);
        m_output->setRDFTypeURI(outputEventTypeURI);

    } else {

        // Anything that is not a 1D, note, or interval model and that
        // has a fixed sample rate and more than one value per result
        // must be a dense 3D model.

        EditableDenseThreeDimensionalModel *model =
            new EditableDenseThreeDimensionalModel
            (modelRate, modelResolution, binCount,
             EditableDenseThreeDimensionalModel::BasicMultirateCompression,
             false);

	if (!m_descriptor->binNames.empty()) {
	    std::vector<QString> names;
	    for (size_t i = 0; i < m_descriptor->binNames.size(); ++i) {
		names.push_back(m_descriptor->binNames[i].c_str());
	    }
	    model->setBinNames(names);
	}
        
        m_output = model;

        QString outputSignalTypeURI = description.getOutputSignalTypeURI(outputId);
        m_output->setRDFTypeURI(outputSignalTypeURI);
    }

    if (m_output) m_output->setSourceModel(input);
}

FeatureExtractionModelTransformer::~FeatureExtractionModelTransformer()
{
//    SVDEBUG << "FeatureExtractionModelTransformer::~FeatureExtractionModelTransformer()" << endl;
    delete m_plugin;
    delete m_descriptor;
}

DenseTimeValueModel *
FeatureExtractionModelTransformer::getConformingInput()
{
//    SVDEBUG << "FeatureExtractionModelTransformer::getConformingInput: input model is " << getInputModel() << endl;

    DenseTimeValueModel *dtvm =
	dynamic_cast<DenseTimeValueModel *>(getInputModel());
    if (!dtvm) {
	SVDEBUG << "FeatureExtractionModelTransformer::getConformingInput: WARNING: Input model is not conformable to DenseTimeValueModel" << endl;
    }
    return dtvm;
}

void
FeatureExtractionModelTransformer::run()
{
    DenseTimeValueModel *input = getConformingInput();
    if (!input) return;

    if (!m_output) return;

    while (!input->isReady() && !m_abandoned) {
        SVDEBUG << "FeatureExtractionModelTransformer::run: Waiting for input model to be ready..." << endl;
        usleep(500000);
    }
    if (m_abandoned) return;

    size_t sampleRate = input->getSampleRate();

    size_t channelCount = input->getChannelCount();
    if (m_plugin->getMaxChannelCount() < channelCount) {
	channelCount = 1;
    }

    float **buffers = new float*[channelCount];
    for (size_t ch = 0; ch < channelCount; ++ch) {
	buffers[ch] = new float[m_transform.getBlockSize() + 2];
    }

    size_t stepSize = m_transform.getStepSize();
    size_t blockSize = m_transform.getBlockSize();

    bool frequencyDomain = (m_plugin->getInputDomain() ==
                            Vamp::Plugin::FrequencyDomain);
    std::vector<FFTModel *> fftModels;

    if (frequencyDomain) {
        for (size_t ch = 0; ch < channelCount; ++ch) {
            FFTModel *model = new FFTModel
                                  (getConformingInput(),
                                   channelCount == 1 ? m_input.getChannel() : ch,
                                   m_transform.getWindowType(),
                                   blockSize,
                                   stepSize,
                                   blockSize,
                                   false,
                                   StorageAdviser::PrecisionCritical);
            if (!model->isOK()) {
                delete model;
                setCompletion(100);
                //!!! need a better way to handle this -- previously we were using a QMessageBox but that isn't an appropriate thing to do here either
                throw AllocationFailed("Failed to create the FFT model for this feature extraction model transformer");
            }
            model->resume();
            fftModels.push_back(model);
        }
    }

    long startFrame = m_input.getModel()->getStartFrame();
    long   endFrame = m_input.getModel()->getEndFrame();

    RealTime contextStartRT = m_transform.getStartTime();
    RealTime contextDurationRT = m_transform.getDuration();

    long contextStart =
        RealTime::realTime2Frame(contextStartRT, sampleRate);

    long contextDuration =
        RealTime::realTime2Frame(contextDurationRT, sampleRate);

    if (contextStart == 0 || contextStart < startFrame) {
        contextStart = startFrame;
    }

    if (contextDuration == 0) {
        contextDuration = endFrame - contextStart;
    }
    if (contextStart + contextDuration > endFrame) {
        contextDuration = endFrame - contextStart;
    }

    long blockFrame = contextStart;

    long prevCompletion = 0;

    setCompletion(0);

    float *reals = 0;
    float *imaginaries = 0;
    if (frequencyDomain) {
        reals = new float[blockSize/2 + 1];
        imaginaries = new float[blockSize/2 + 1];
    }

    QString error = "";

    while (!m_abandoned) {

        if (frequencyDomain) {
            if (blockFrame - int(blockSize)/2 >
                contextStart + contextDuration) break;
        } else {
            if (blockFrame >= 
                contextStart + contextDuration) break;
        }

//	SVDEBUG << "FeatureExtractionModelTransformer::run: blockFrame "
//		  << blockFrame << ", endFrame " << endFrame << ", blockSize "
//                  << blockSize << endl;

	long completion =
	    (((blockFrame - contextStart) / stepSize) * 99) /
	    (contextDuration / stepSize + 1);

	// channelCount is either m_input.getModel()->channelCount or 1

        if (frequencyDomain) {
            for (size_t ch = 0; ch < channelCount; ++ch) {
                int column = (blockFrame - startFrame) / stepSize;
                fftModels[ch]->getValuesAt(column, reals, imaginaries);
                for (size_t i = 0; i <= blockSize/2; ++i) {
                    buffers[ch][i*2] = reals[i];
                    buffers[ch][i*2+1] = imaginaries[i];
                }
                error = fftModels[ch]->getError();
                if (error != "") {
                    std::cerr << "FeatureExtractionModelTransformer::run: Abandoning, error is " << error << std::endl;
                    m_abandoned = true;
                    m_message = error;
                }
            }
        } else {
            getFrames(channelCount, blockFrame, blockSize, buffers);
        }

        if (m_abandoned) break;

	Vamp::Plugin::FeatureSet features = m_plugin->process
	    (buffers, Vamp::RealTime::frame2RealTime(blockFrame, sampleRate));

        if (m_abandoned) break;

	for (size_t fi = 0; fi < features[m_outputNo].size(); ++fi) {
	    Vamp::Plugin::Feature feature = features[m_outputNo][fi];
	    addFeature(blockFrame, feature);
	}

	if (blockFrame == contextStart || completion > prevCompletion) {
	    setCompletion(completion);
	    prevCompletion = completion;
	}

	blockFrame += stepSize;
    }

    if (!m_abandoned) {
        Vamp::Plugin::FeatureSet features = m_plugin->getRemainingFeatures();

        for (size_t fi = 0; fi < features[m_outputNo].size(); ++fi) {
            Vamp::Plugin::Feature feature = features[m_outputNo][fi];
            addFeature(blockFrame, feature);
        }
    }

    setCompletion(100);

    if (frequencyDomain) {
        for (size_t ch = 0; ch < channelCount; ++ch) {
            delete fftModels[ch];
        }
        delete[] reals;
        delete[] imaginaries;
    }
}

void
FeatureExtractionModelTransformer::getFrames(int channelCount,
                                             long startFrame, long size,
                                             float **buffers)
{
    long offset = 0;

    if (startFrame < 0) {
        for (int c = 0; c < channelCount; ++c) {
            for (int i = 0; i < size && startFrame + i < 0; ++i) {
                buffers[c][i] = 0.0f;
            }
        }
        offset = -startFrame;
        size -= offset;
        if (size <= 0) return;
        startFrame = 0;
    }

    DenseTimeValueModel *input = getConformingInput();
    if (!input) return;
    
    long got = 0;

    if (channelCount == 1) {

        got = input->getData(m_input.getChannel(), startFrame, size,
                             buffers[0] + offset);

        if (m_input.getChannel() == -1 && input->getChannelCount() > 1) {
            // use mean instead of sum, as plugin input
            float cc = float(input->getChannelCount());
            for (long i = 0; i < size; ++i) {
                buffers[0][i + offset] /= cc;
            }
        }

    } else {

        float **writebuf = buffers;
        if (offset > 0) {
            writebuf = new float *[channelCount];
            for (int i = 0; i < channelCount; ++i) {
                writebuf[i] = buffers[i] + offset;
            }
        }

        got = input->getData(0, channelCount-1, startFrame, size, writebuf);

        if (writebuf != buffers) delete[] writebuf;
    }

    while (got < size) {
        for (int c = 0; c < channelCount; ++c) {
            buffers[c][got + offset] = 0.0;
        }
        ++got;
    }
}

void
FeatureExtractionModelTransformer::addFeature(size_t blockFrame,
					     const Vamp::Plugin::Feature &feature)
{
    size_t inputRate = m_input.getModel()->getSampleRate();

//    std::cerr << "FeatureExtractionModelTransformer::addFeature: blockFrame = "
//              << blockFrame << ", hasTimestamp = " << feature.hasTimestamp
//              << ", timestamp = " << feature.timestamp << ", hasDuration = "
//              << feature.hasDuration << ", duration = " << feature.duration
//              << std::endl;

    int binCount = 1;
    if (m_descriptor->hasFixedBinCount) {
	binCount = m_descriptor->binCount;
    }

    size_t frame = blockFrame;

    if (m_descriptor->sampleType ==
	Vamp::Plugin::OutputDescriptor::VariableSampleRate) {

	if (!feature.hasTimestamp) {
	    std::cerr
		<< "WARNING: FeatureExtractionModelTransformer::addFeature: "
		<< "Feature has variable sample rate but no timestamp!"
		<< std::endl;
	    return;
	} else {
	    frame = Vamp::RealTime::realTime2Frame(feature.timestamp, inputRate);
	}

    } else if (m_descriptor->sampleType ==
	       Vamp::Plugin::OutputDescriptor::FixedSampleRate) {

        if (!feature.hasTimestamp) {
            ++m_fixedRateFeatureNo;
        } else {
            RealTime ts(feature.timestamp.sec, feature.timestamp.nsec);
            m_fixedRateFeatureNo =
                lrint(ts.toDouble() * m_descriptor->sampleRate);
        }
 
        frame = lrintf((m_fixedRateFeatureNo / m_descriptor->sampleRate)
                       * inputRate);
<<<<<<< HEAD
=======

//        std::cerr << "Feature hasTimestamp = " << feature.hasTimestamp << ", timestamp = " << feature.timestamp << ", frame works out to " << frame << std::endl;
>>>>>>> 0f149bf0
    }
	
    // Rather than repeat the complicated tests from the constructor
    // to determine what sort of model we must be adding the features
    // to, we instead test what sort of model the constructor decided
    // to create.

    if (isOutput<SparseOneDimensionalModel>()) {

        SparseOneDimensionalModel *model =
            getConformingOutput<SparseOneDimensionalModel>();
	if (!model) return;

        model->addPoint(SparseOneDimensionalModel::Point
                       (frame, feature.label.c_str()));
	
    } else if (isOutput<SparseTimeValueModel>()) {

	SparseTimeValueModel *model =
            getConformingOutput<SparseTimeValueModel>();
	if (!model) return;

        for (int i = 0; i < feature.values.size(); ++i) {

            float value = feature.values[i];

            QString label = feature.label.c_str();
            if (feature.values.size() > 1) {
                label = QString("[%1] %2").arg(i+1).arg(label);
            }

            model->addPoint(SparseTimeValueModel::Point(frame, value, label));
        }

    } else if (isOutput<NoteModel>() || isOutput<RegionModel>()) {

        int index = 0;

        float value = 0.0;
        if (feature.values.size() > index) {
            value = feature.values[index++];
        }

        float duration = 1;
        if (feature.hasDuration) {
            duration = Vamp::RealTime::realTime2Frame(feature.duration, inputRate);
        } else {
            if (feature.values.size() > index) {
                duration = feature.values[index++];
            }
        }
        
        if (isOutput<NoteModel>()) {

            float velocity = 100;
            if (feature.values.size() > index) {
                velocity = feature.values[index++];
            }
            if (velocity < 0) velocity = 127;
            if (velocity > 127) velocity = 127;

            NoteModel *model = getConformingOutput<NoteModel>();
            if (!model) return;
            model->addPoint(NoteModel::Point(frame, value, // value is pitch
                                             lrintf(duration),
                                             velocity / 127.f,
                                             feature.label.c_str()));
        } else {
            RegionModel *model = getConformingOutput<RegionModel>();
            if (!model) return;

            if (feature.hasDuration && !feature.values.empty()) {

                for (int i = 0; i < feature.values.size(); ++i) {

                    float value = feature.values[i];

                    QString label = feature.label.c_str();
                    if (feature.values.size() > 1) {
                        label = QString("[%1] %2").arg(i+1).arg(label);
                    }

                    model->addPoint(RegionModel::Point(frame, value,
                                                       lrintf(duration),
                                                       label));
                }
            } else {
            
                model->addPoint(RegionModel::Point(frame, value,
                                                   lrintf(duration),
                                                   feature.label.c_str()));
            }
        }
	
    } else if (isOutput<EditableDenseThreeDimensionalModel>()) {
	
	DenseThreeDimensionalModel::Column values =
            DenseThreeDimensionalModel::Column::fromStdVector(feature.values);
	
	EditableDenseThreeDimensionalModel *model =
            getConformingOutput<EditableDenseThreeDimensionalModel>();
	if (!model) return;

	model->setColumn(frame / model->getResolution(), values);

    } else {
        SVDEBUG << "FeatureExtractionModelTransformer::addFeature: Unknown output model type!" << endl;
    }
}

void
FeatureExtractionModelTransformer::setCompletion(int completion)
{
    int binCount = 1;
    if (m_descriptor->hasFixedBinCount) {
	binCount = m_descriptor->binCount;
    }

//    SVDEBUG << "FeatureExtractionModelTransformer::setCompletion("
//              << completion << ")" << endl;

    if (isOutput<SparseOneDimensionalModel>()) {

	SparseOneDimensionalModel *model =
            getConformingOutput<SparseOneDimensionalModel>();
	if (!model) return;
	model->setCompletion(completion, true);

    } else if (isOutput<SparseTimeValueModel>()) {

	SparseTimeValueModel *model =
            getConformingOutput<SparseTimeValueModel>();
	if (!model) return;
	model->setCompletion(completion, true);

    } else if (isOutput<NoteModel>()) {

	NoteModel *model = getConformingOutput<NoteModel>();
	if (!model) return;
	model->setCompletion(completion, true);

    } else if (isOutput<RegionModel>()) {

	RegionModel *model = getConformingOutput<RegionModel>();
	if (!model) return;
	model->setCompletion(completion, true);

    } else if (isOutput<EditableDenseThreeDimensionalModel>()) {

	EditableDenseThreeDimensionalModel *model =
            getConformingOutput<EditableDenseThreeDimensionalModel>();
	if (!model) return;
	model->setCompletion(completion, true); //!!!m_context.updates);
    }
}
<|MERGE_RESOLUTION|>--- conflicted
+++ resolved
@@ -681,11 +681,6 @@
  
         frame = lrintf((m_fixedRateFeatureNo / m_descriptor->sampleRate)
                        * inputRate);
-<<<<<<< HEAD
-=======
-
-//        std::cerr << "Feature hasTimestamp = " << feature.hasTimestamp << ", timestamp = " << feature.timestamp << ", frame works out to " << frame << std::endl;
->>>>>>> 0f149bf0
     }
 	
     // Rather than repeat the complicated tests from the constructor
