--- conflicted
+++ resolved
@@ -272,14 +272,9 @@
                     } else if (optional == "block_size") {
                         transform.setBlockSize(v.value.toUInt());
                     } else if (optional == "window_type") {
-<<<<<<< HEAD
                         transform.setWindowType
                             (Window<float>::getTypeForName
                              (v.value.toLower().toStdString()));
-=======
-                        DEBUG << "NOTE: can't handle window type yet (value is \""
-                             << v.value << "\")" << endl;
->>>>>>> e234b6f1
                     } else if (optional == "sample_rate") {
                         transform.setSampleRate(v.value.toFloat());
                     } else if (optional == "start") {
